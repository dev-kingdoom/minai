<script lang="ts">
	import { v4 as uuidv4 } from 'uuid';
	import { toast } from 'svelte-sonner';
	import mermaid from 'mermaid';
	import { PaneGroup, Pane, PaneResizer } from 'paneforge';

	import { getContext, onDestroy, onMount, tick } from 'svelte';
	const i18n: Writable<i18nType> = getContext('i18n');

	import { goto } from '$app/navigation';
	import { page } from '$app/stores';

	import type { Unsubscriber, Writable } from 'svelte/store';
	import type { i18n as i18nType } from 'i18next';
	import { WEBUI_BASE_URL } from '$lib/constants';

	import {
		chatId,
		chats,
		config,
		type Model,
		models,
		settings,
		showSidebar,
		WEBUI_NAME,
		banners,
		user,
		socket,
		showControls,
		showCallOverlay,
		currentChatPage,
		temporaryChatEnabled,
		mobile,
		showOverview
	} from '$lib/stores';
	import {
		convertMessagesToHistory,
		copyToClipboard,
		getMessageContentParts,
		extractSentencesForAudio,
		promptTemplate,
		splitStream
	} from '$lib/utils';

	import { generateChatCompletion } from '$lib/apis/ollama';
	import {
		createNewChat,
		getChatById,
		getChatList,
		getTagsById,
		updateChatById
	} from '$lib/apis/chats';
	import { generateOpenAIChatCompletion } from '$lib/apis/openai';
	import { runWebSearch } from '$lib/apis/rag';
	import { createOpenAITextStream } from '$lib/apis/streaming';
	import { queryMemory } from '$lib/apis/memories';
	import { getAndUpdateUserLocation, getUserSettings } from '$lib/apis/users';
	import {
		chatCompleted,
		generateTitle,
		generateSearchQuery,
		chatAction,
		generateMoACompletion
	} from '$lib/apis';

	import Banner from '../common/Banner.svelte';
	import MessageInput from '$lib/components/chat/MessageInput.svelte';
	import Messages from '$lib/components/chat/Messages.svelte';
	import Navbar from '$lib/components/layout/Navbar.svelte';
	import ChatControls from './ChatControls.svelte';
	import EventConfirmDialog from '../common/ConfirmDialog.svelte';

	export let chatIdProp = '';

	let loaded = false;
	const eventTarget = new EventTarget();
	let controlPane;

	let stopResponseFlag = false;
	let autoScroll = true;
	let processing = '';
	let messagesContainerElement: HTMLDivElement;

	let showEventConfirmation = false;
	let eventConfirmationTitle = '';
	let eventConfirmationMessage = '';
	let eventConfirmationInput = false;
	let eventConfirmationInputPlaceholder = '';
	let eventConfirmationInputValue = '';
	let eventCallback = null;

	let chatIdUnsubscriber: Unsubscriber | undefined;

	let selectedModels = [''];
	let atSelectedModel: Model | undefined;
	let selectedModelIds = [];
	$: selectedModelIds = atSelectedModel !== undefined ? [atSelectedModel.id] : selectedModels;

	let selectedToolIds = [];
	let webSearchEnabled = false;

	let chat = null;
	let tags = [];

	let title = '';
	let history = {
		messages: {},
		currentId: null
	};

	// Chat Input
	let prompt = '';
	let chatFiles = [];
	let files = [];
	let params = {};

	$: if (chatIdProp) {
		(async () => {
			console.log(chatIdProp);
			if (chatIdProp && (await loadChat())) {
				await tick();
				loaded = true;

				window.setTimeout(() => scrollToBottom(), 0);
				const chatInput = document.getElementById('chat-textarea');
				chatInput?.focus();
			} else {
				await goto('/');
			}
		})();
	}

	const showMessage = async (message) => {
		const _chatId = JSON.parse(JSON.stringify($chatId));
		let _messageId = JSON.parse(JSON.stringify(message.id));

		let messageChildrenIds = history.messages[_messageId].childrenIds;

		while (messageChildrenIds.length !== 0) {
			_messageId = messageChildrenIds.at(-1);
			messageChildrenIds = history.messages[_messageId].childrenIds;
		}

		history.currentId = _messageId;

		await tick();
		await tick();
		await tick();

		const messageElement = document.getElementById(`message-${message.id}`);
		if (messageElement) {
			messageElement.scrollIntoView({ behavior: 'smooth' });
		}

		await tick();
		saveChatHandler(_chatId);
	};

	const chatEventHandler = async (event, cb) => {
		if (event.chat_id === $chatId) {
			await tick();
			console.log(event);
			let message = history.messages[event.message_id];

			const type = event?.data?.type ?? null;
			const data = event?.data?.data ?? null;

			if (type === 'status') {
				if (message?.statusHistory) {
					message.statusHistory.push(data);
				} else {
					message.statusHistory = [data];
				}
			} else if (type === 'citation') {
				if (message?.citations) {
					message.citations.push(data);
				} else {
					message.citations = [data];
				}
			} else if (type === 'message') {
				message.content += data.content;
			} else if (type === 'replace') {
				message.content = data.content;
			} else if (type === 'action') {
				if (data.action === 'continue') {
					const continueButton = document.getElementById('continue-response-button');

					if (continueButton) {
						continueButton.click();
					}
				}
			} else if (type === 'confirmation') {
				eventCallback = cb;

				eventConfirmationInput = false;
				showEventConfirmation = true;

				eventConfirmationTitle = data.title;
				eventConfirmationMessage = data.message;
			} else if (type === 'input') {
				eventCallback = cb;

				eventConfirmationInput = true;
				showEventConfirmation = true;

				eventConfirmationTitle = data.title;
				eventConfirmationMessage = data.message;
				eventConfirmationInputPlaceholder = data.placeholder;
				eventConfirmationInputValue = data?.value ?? '';
			} else {
				console.log('Unknown message type', data);
			}

			history.messages[event.message_id] = message;
		}
	};

	const onMessageHandler = async (event: {
		origin: string;
		data: { type: string; text: string };
	}) => {
		if (event.origin !== window.origin) {
			return;
		}

		// Replace with your iframe's origin
		if (event.data.type === 'input:prompt') {
			console.debug(event.data.text);

			const inputElement = document.getElementById('chat-textarea');

			if (inputElement) {
				prompt = event.data.text;
				inputElement.focus();
			}
		}

		if (event.data.type === 'action:submit') {
			console.debug(event.data.text);

			if (prompt !== '') {
				await tick();
				submitPrompt(prompt);
			}
		}

		if (event.data.type === 'input:prompt:submit') {
			console.debug(event.data.text);

			if (prompt !== '') {
				await tick();
				submitPrompt(event.data.text);
			}
		}
	};

	onMount(async () => {
		window.addEventListener('message', onMessageHandler);
		$socket?.on('chat-events', chatEventHandler);

		if (!$chatId) {
			chatIdUnsubscriber = chatId.subscribe(async (value) => {
				if (!value) {
					await initNewChat();
				}
			});
		} else {
			if ($temporaryChatEnabled) {
				await goto('/');
			}
		}

		showControls.subscribe(async (value) => {
			if (controlPane && !$mobile) {
				try {
					if (value) {
						const currentSize = controlPane.getSize();

						if (currentSize === 0) {
							const size = parseInt(localStorage?.chatControlsSize ?? '30');
							controlPane.resize(size ? size : 30);
						}
					} else {
						controlPane.resize(0);
					}
				} catch (e) {
					// ignore
				}
			}

			if (!value) {
				showCallOverlay.set(false);
				showOverview.set(false);
			}
		});

		const chatInput = document.getElementById('chat-textarea');
		chatInput?.focus();
	});

	onDestroy(() => {
		chatIdUnsubscriber?.();
		window.removeEventListener('message', onMessageHandler);
		$socket?.off('chat-events');
	});

	//////////////////////////
	// Web functions
	//////////////////////////

	const initNewChat = async () => {
		if ($page.url.pathname.includes('/c/')) {
			window.history.replaceState(history.state, '', `/`);
		}

		await chatId.set('');
		autoScroll = true;

		title = '';
		history = {
			messages: {},
			currentId: null
		};

		chatFiles = [];
		params = {};

		if ($page.url.searchParams.get('models')) {
			selectedModels = $page.url.searchParams.get('models')?.split(',');
		} else if ($page.url.searchParams.get('model')) {
			selectedModels = $page.url.searchParams.get('model')?.split(',');
		} else if ($settings?.models) {
			selectedModels = $settings?.models;
		} else if ($config?.default_models) {
			console.log($config?.default_models.split(',') ?? '');
			selectedModels = $config?.default_models.split(',');
		} else {
			selectedModels = [''];
		}

		if ($page.url.searchParams.get('web-search') === 'true') {
			webSearchEnabled = true;
		}

		if ($page.url.searchParams.get('q')) {
			prompt = $page.url.searchParams.get('q') ?? '';
			selectedToolIds = ($page.url.searchParams.get('tool_ids') ?? '')
				.split(',')
				.map((id) => id.trim())
				.filter((id) => id);

			if (prompt) {
				await tick();
				submitPrompt(prompt);
			}
		}

		if ($page.url.searchParams.get('call') === 'true') {
			showCallOverlay.set(true);
		}

		selectedModels = selectedModels.map((modelId) =>
			$models.map((m) => m.id).includes(modelId) ? modelId : ''
		);

		const userSettings = await getUserSettings(localStorage.token);

		if (userSettings) {
			settings.set(userSettings.ui);
		} else {
			settings.set(JSON.parse(localStorage.getItem('settings') ?? '{}'));
		}

		const chatInput = document.getElementById('chat-textarea');
		setTimeout(() => chatInput?.focus(), 0);
	};

	const loadChat = async () => {
		chatId.set(chatIdProp);
		chat = await getChatById(localStorage.token, $chatId).catch(async (error) => {
			await goto('/');
			return null;
		});

		if (chat) {
			tags = await getTags();
			const chatContent = chat.chat;

			if (chatContent) {
				console.log(chatContent);

				selectedModels =
					(chatContent?.models ?? undefined) !== undefined
						? chatContent.models
						: [chatContent.models ?? ''];
				history =
					(chatContent?.history ?? undefined) !== undefined
						? chatContent.history
						: convertMessagesToHistory(chatContent.messages);
				title = chatContent.title;

				const userSettings = await getUserSettings(localStorage.token);

				if (userSettings) {
					await settings.set(userSettings.ui);
				} else {
					await settings.set(JSON.parse(localStorage.getItem('settings') ?? '{}'));
				}

				params = chatContent?.params ?? {};
				chatFiles = chatContent?.files ?? [];

				autoScroll = true;
				await tick();

				if (history.currentId) {
					history.messages[history.currentId].done = true;
				}
				await tick();

				return true;
			} else {
				return null;
			}
		}
	};

	const scrollToBottom = async () => {
		await tick();
		if (messagesContainerElement) {
			messagesContainerElement.scrollTop = messagesContainerElement.scrollHeight;
		}
	};

	const createMessagesList = (responseMessageId) => {
		if (responseMessageId === null) {
			return [];
		}

		const message = history.messages[responseMessageId];
		if (message?.parentId) {
			return [...createMessagesList(message.parentId), message];
		} else {
			return [message];
		}
	};

	const chatCompletedHandler = async (chatId, modelId, responseMessageId, messages) => {
		await mermaid.run({
			querySelector: '.mermaid'
		});

		const res = await chatCompleted(localStorage.token, {
			model: modelId,
			messages: messages.map((m) => ({
				id: m.id,
				role: m.role,
				content: m.content,
				info: m.info ? m.info : undefined,
				timestamp: m.timestamp
			})),
			chat_id: chatId,
			session_id: $socket?.id,
			id: responseMessageId
		}).catch((error) => {
			toast.error(error);
			messages.at(-1).error = { content: error };

			return null;
		});

		if (res !== null) {
			// Update chat history with the new messages
			for (const message of res.messages) {
				history.messages[message.id] = {
					...history.messages[message.id],
					...(history.messages[message.id].content !== message.content
						? { originalContent: history.messages[message.id].content }
						: {}),
					...message
				};
			}
		}

		if ($chatId == chatId) {
			if (!$temporaryChatEnabled) {
				chat = await updateChatById(localStorage.token, chatId, {
					models: selectedModels,
					messages: messages,
					history: history,
					params: params,
					files: chatFiles
				});

				currentChatPage.set(1);
				await chats.set(await getChatList(localStorage.token, $currentChatPage));
			}
		}
	};

	const chatActionHandler = async (chatId, actionId, modelId, responseMessageId, event = null) => {
		const messages = createMessagesList(responseMessageId);

		const res = await chatAction(localStorage.token, actionId, {
			model: modelId,
			messages: messages.map((m) => ({
				id: m.id,
				role: m.role,
				content: m.content,
				info: m.info ? m.info : undefined,
				timestamp: m.timestamp
			})),
			...(event ? { event: event } : {}),
			chat_id: chatId,
			session_id: $socket?.id,
			id: responseMessageId
		}).catch((error) => {
			toast.error(error);
			messages.at(-1).error = { content: error };
			return null;
		});

		if (res !== null) {
			// Update chat history with the new messages
			for (const message of res.messages) {
				history.messages[message.id] = {
					...history.messages[message.id],
					...(history.messages[message.id].content !== message.content
						? { originalContent: history.messages[message.id].content }
						: {}),
					...message
				};
			}
		}

		if ($chatId == chatId) {
			if (!$temporaryChatEnabled) {
				chat = await updateChatById(localStorage.token, chatId, {
					models: selectedModels,
					messages: messages,
					history: history,
					params: params,
					files: chatFiles
				});

				currentChatPage.set(1);
				await chats.set(await getChatList(localStorage.token, $currentChatPage));
			}
		}
	};

	const getChatEventEmitter = async (modelId: string, chatId: string = '') => {
		return setInterval(() => {
			$socket?.emit('usage', {
				action: 'chat',
				model: modelId,
				chat_id: chatId
			});
		}, 1000);
	};

	const createMessagePair = async (userPrompt) => {
		prompt = '';
		if (selectedModels.length === 0) {
			toast.error($i18n.t('Model not selected'));
		} else {
			const modelId = selectedModels[0];
			const model = $models.filter((m) => m.id === modelId).at(0);

			const messages = createMessagesList(history.currentId);
			const parentMessage = messages.length !== 0 ? messages.at(-1) : null;

			const userMessageId = uuidv4();
			const responseMessageId = uuidv4();

			const userMessage = {
				id: userMessageId,
				parentId: parentMessage ? parentMessage.id : null,
				childrenIds: [responseMessageId],
				role: 'user',
				content: userPrompt ? userPrompt : `[PROMPT] ${userMessageId}`,
				timestamp: Math.floor(Date.now() / 1000)
			};

			const responseMessage = {
				id: responseMessageId,
				parentId: userMessageId,
				childrenIds: [],
				role: 'assistant',
				content: `[RESPONSE] ${responseMessageId}`,
				done: true,

				model: modelId,
				modelName: model.name ?? model.id,
				modelIdx: 0,
				timestamp: Math.floor(Date.now() / 1000)
			};

			if (parentMessage) {
				parentMessage.childrenIds.push(userMessageId);
				history.messages[parentMessage.id] = parentMessage;
			}
			history.messages[userMessageId] = userMessage;
			history.messages[responseMessageId] = responseMessage;

			history.currentId = responseMessageId;

			await tick();

			if (autoScroll) {
				scrollToBottom();
			}

			if (messages.length === 0) {
				await initChatHandler();
			} else {
				await saveChatHandler($chatId);
			}
		}
	};

	//////////////////////////
	// Chat functions
	//////////////////////////

	const submitPrompt = async (userPrompt, { _raw = false } = {}) => {
		let _responses = [];
		console.log('submitPrompt', $chatId);
		const messages = createMessagesList(history.currentId);

		selectedModels = selectedModels.map((modelId) =>
			$models.map((m) => m.id).includes(modelId) ? modelId : ''
		);

		if (selectedModels.includes('')) {
			toast.error($i18n.t('Model not selected'));
		} else if (messages.length != 0 && messages.at(-1).done != true) {
			// Response not done
			console.log('wait');
		} else if (messages.length != 0 && messages.at(-1).error) {
			// Error in response
			toast.error(
				$i18n.t(
					`Oops! There was an error in the previous response. Please try again or contact admin.`
				)
			);
		} else if (
			files.length > 0 &&
			files.filter((file) => file.type !== 'image' && file.status !== 'processed').length > 0
		) {
			// Upload not done
			toast.error(
				$i18n.t(
					`Oops! Hold tight! Your files are still in the processing oven. We're cooking them up to perfection. Please be patient and we'll let you know once they're ready.`
				)
			);
		} else if (
			($config?.file?.max_count ?? null) !== null &&
			files.length + chatFiles.length > $config?.file?.max_count
		) {
			console.log(chatFiles.length, files.length);
			toast.error(
				$i18n.t(`You can only chat with a maximum of {{maxCount}} file(s) at a time.`, {
					maxCount: $config?.file?.max_count
				})
			);
		} else {
			// Reset chat input textarea
			const chatTextAreaElement = document.getElementById('chat-textarea');

			if (chatTextAreaElement) {
				chatTextAreaElement.value = '';
				chatTextAreaElement.style.height = '';
			}

			const _files = JSON.parse(JSON.stringify(files));
			chatFiles.push(..._files.filter((item) => ['doc', 'file', 'collection'].includes(item.type)));
			chatFiles = chatFiles.filter(
				// Remove duplicates
				(item, index, array) =>
					array.findIndex((i) => JSON.stringify(i) === JSON.stringify(item)) === index
			);

			files = [];

			prompt = '';

			// Create user message
			let userMessageId = uuidv4();
			let userMessage = {
				id: userMessageId,
				parentId: messages.length !== 0 ? messages.at(-1).id : null,
				childrenIds: [],
				role: 'user',
				content: userPrompt,
				files: _files.length > 0 ? _files : undefined,
				timestamp: Math.floor(Date.now() / 1000), // Unix epoch
				models: selectedModels
			};

			// Add message to history and Set currentId to messageId
			history.messages[userMessageId] = userMessage;
			history.currentId = userMessageId;

			// Append messageId to childrenIds of parent message
			if (messages.length !== 0) {
				history.messages[messages.at(-1).id].childrenIds.push(userMessageId);
			}

			// Wait until history/message have been updated
			await tick();
			_responses = await sendPrompt(userPrompt, userMessageId, { newChat: true });
		}

		return _responses;
	};

	const sendPrompt = async (
		prompt: string,
		parentId: string,
		{ modelId = null, modelIdx = null, newChat = false } = {}
	) => {
		// Create new chat if newChat is true and first user message
		if (
			newChat &&
			history.messages[history.currentId].parentId === null &&
			history.messages[history.currentId].role === 'user'
		) {
			await initChatHandler();
		}

		let _responses: string[] = [];
		// If modelId is provided, use it, else use selected model
		let selectedModelIds = modelId
			? [modelId]
			: atSelectedModel !== undefined
				? [atSelectedModel.id]
				: selectedModels;

		// Create response messages for each selected model
		const responseMessageIds: Record<PropertyKey, string> = {};
		for (const [_modelIdx, modelId] of selectedModelIds.entries()) {
			const model = $models.filter((m) => m.id === modelId).at(0);

			if (model) {
				let responseMessageId = uuidv4();
				let responseMessage = {
					parentId: parentId,
					id: responseMessageId,
					childrenIds: [],
					role: 'assistant',
					content: '',
					model: model.id,
					modelName: model.name ?? model.id,
					modelIdx: modelIdx ? modelIdx : _modelIdx,
					userContext: null,
					timestamp: Math.floor(Date.now() / 1000) // Unix epoch
				};

				// Add message to history and Set currentId to messageId
				history.messages[responseMessageId] = responseMessage;
				history.currentId = responseMessageId;

				// Append messageId to childrenIds of parent message
				if (parentId !== null) {
					history.messages[parentId].childrenIds = [
						...history.messages[parentId].childrenIds,
						responseMessageId
					];
				}

				responseMessageIds[`${modelId}-${modelIdx ? modelIdx : _modelIdx}`] = responseMessageId;
			}
		}
		await tick();

<<<<<<< HEAD
		// Create new chat if only one message in messages
		if (newChat && messages.length == 2) {
			if (!$temporaryChatEnabled) {
				chat = await createNewChat(localStorage.token, {
					id: $chatId,
					title: $i18n.t('New Gift Chat'),
					models: selectedModels,
					system: $settings.system ?? undefined,
					params: params,
					messages: messages,
					history: history,
					tags: [],
					timestamp: Date.now()
				});

				currentChatPage.set(1);
				await chats.set(await getChatList(localStorage.token, $currentChatPage));
				await chatId.set(chat.id);
			} else {
				await chatId.set('local');
			}
			await tick();
		}

=======
>>>>>>> ba20c719
		const _chatId = JSON.parse(JSON.stringify($chatId));
		await Promise.all(
			selectedModelIds.map(async (modelId, _modelIdx) => {
				console.log('modelId', modelId);
				const model = $models.filter((m) => m.id === modelId).at(0);

				if (model) {
					const messages = createMessagesList(parentId);
					// If there are image files, check if model is vision capable
					const hasImages = messages.some((message) =>
						message.files?.some((file) => file.type === 'image')
					);

					if (hasImages && !(model.info?.meta?.capabilities?.vision ?? true)) {
						toast.error(
							$i18n.t('Model {{modelName}} is not vision capable', {
								modelName: model.name ?? model.id
							})
						);
					}

					let responseMessageId =
						responseMessageIds[`${modelId}-${modelIdx ? modelIdx : _modelIdx}`];
					let responseMessage = history.messages[responseMessageId];

					let userContext = null;
					if ($settings?.memory ?? false) {
						if (userContext === null) {
							const res = await queryMemory(localStorage.token, prompt).catch((error) => {
								toast.error(error);
								return null;
							});
							if (res) {
								if (res.documents[0].length > 0) {
									userContext = res.documents[0].reduce((acc, doc, index) => {
										const createdAtTimestamp = res.metadatas[0][index].created_at;
										const createdAtDate = new Date(createdAtTimestamp * 1000)
											.toISOString()
											.split('T')[0];
										return `${acc}${index + 1}. [${createdAtDate}]. ${doc}\n`;
									}, '');
								}

								console.log(userContext);
							}
						}
					}
					responseMessage.userContext = userContext;

					const chatEventEmitter = await getChatEventEmitter(model.id, _chatId);

					scrollToBottom();
					if (webSearchEnabled) {
						await getWebSearchResults(model.id, parentId, responseMessageId);
					}

					let _response = null;
					if (model?.owned_by === 'openai') {
						_response = await sendPromptOpenAI(model, prompt, responseMessageId, _chatId);
					} else if (model) {
						_response = await sendPromptOllama(model, prompt, responseMessageId, _chatId);
					}
					_responses.push(_response);

					if (chatEventEmitter) clearInterval(chatEventEmitter);
				} else {
					toast.error($i18n.t(`Model {{modelId}} not found`, { modelId }));
				}
			})
		);

		currentChatPage.set(1);
		chats.set(await getChatList(localStorage.token, $currentChatPage));

		return _responses;
	};

	const sendPromptOllama = async (model, userPrompt, responseMessageId, _chatId) => {
		let _response: string | null = null;

		const responseMessage = history.messages[responseMessageId];
		const userMessage = history.messages[responseMessage.parentId];

		// Wait until history/message have been updated
		await tick();

		// Scroll down
		scrollToBottom();

		const messagesBody = [
			params?.system || $settings.system || (responseMessage?.userContext ?? null)
				? {
						role: 'system',
						content: `${promptTemplate(
							params?.system ?? $settings?.system ?? '',
							$user.name,
							$settings?.userLocation
								? await getAndUpdateUserLocation(localStorage.token)
								: undefined
						)}${
							(responseMessage?.userContext ?? null)
								? `\n\nUser Context:\n${responseMessage?.userContext ?? ''}`
								: ''
						}`
					}
				: undefined,
			...createMessagesList(responseMessageId)
		]
			.filter((message) => message?.content?.trim())
			.map((message) => {
				// Prepare the base message object
				const baseMessage = {
					role: message.role,
					content: message.content
				};

				// Extract and format image URLs if any exist
				const imageUrls = message.files
					?.filter((file) => file.type === 'image')
					.map((file) => file.url.slice(file.url.indexOf(',') + 1));

				// Add images array only if it contains elements
				if (imageUrls && imageUrls.length > 0 && message.role === 'user') {
					baseMessage.images = imageUrls;
				}
				return baseMessage;
			});

		let lastImageIndex = -1;

		// Find the index of the last object with images
		messagesBody.forEach((item, index) => {
			if (item.images) {
				lastImageIndex = index;
			}
		});

		// Remove images from all but the last one
		messagesBody.forEach((item, index) => {
			if (index !== lastImageIndex) {
				delete item.images;
			}
		});

		let files = JSON.parse(JSON.stringify(chatFiles));
		if (model?.info?.meta?.knowledge ?? false) {
			// Only initialize and add status if knowledge exists
			responseMessage.statusHistory = [
				{
					action: 'knowledge_search',
					description: $i18n.t(`Searching Knowledge for "{{searchQuery}}"`, {
						searchQuery: userMessage.content
					}),
					done: false
				}
			];
			files.push(...model.info.meta.knowledge);
			history.messages[responseMessageId] = responseMessage;
		}
		files.push(
			...(userMessage?.files ?? []).filter((item) =>
				['doc', 'file', 'collection'].includes(item.type)
			),
			...(responseMessage?.files ?? []).filter((item) => ['web_search_results'].includes(item.type))
		);

		scrollToBottom();

		eventTarget.dispatchEvent(
			new CustomEvent('chat:start', {
				detail: {
					id: responseMessageId
				}
			})
		);

		await tick();

		const stream =
			model?.info?.params?.stream_response ??
			$settings?.params?.stream_response ??
			params?.stream_response ??
			true;
		const [res, controller] = await generateChatCompletion(localStorage.token, {
			stream: stream,
			model: model.id,
			messages: messagesBody,
			options: {
				...{ ...($settings?.params ?? {}), ...params },
				stop:
					(params?.stop ?? $settings?.params?.stop ?? undefined)
						? (params?.stop.split(',').map((token) => token.trim()) ?? $settings.params.stop).map(
								(str) => decodeURIComponent(JSON.parse('"' + str.replace(/\"/g, '\\"') + '"'))
							)
						: undefined,
				num_predict: params?.max_tokens ?? $settings?.params?.max_tokens ?? undefined,
				repeat_penalty:
					params?.frequency_penalty ?? $settings?.params?.frequency_penalty ?? undefined
			},
			format: $settings.requestFormat ?? undefined,
			keep_alive: $settings.keepAlive ?? undefined,
			tool_ids: selectedToolIds.length > 0 ? selectedToolIds : undefined,
			files: files.length > 0 ? files : undefined,
			session_id: $socket?.id,
			chat_id: $chatId,
			id: responseMessageId
		});

		if (res && res.ok) {
			if (!stream) {
				const response = await res.json();
				console.log(response);

				responseMessage.content = response.message.content;
				responseMessage.info = {
					eval_count: response.eval_count,
					eval_duration: response.eval_duration,
					load_duration: response.load_duration,
					prompt_eval_count: response.prompt_eval_count,
					prompt_eval_duration: response.prompt_eval_duration,
					total_duration: response.total_duration
				};
				responseMessage.done = true;
			} else {
				console.log('controller', controller);

				const reader = res.body
					.pipeThrough(new TextDecoderStream())
					.pipeThrough(splitStream('\n'))
					.getReader();

				while (true) {
					const { value, done } = await reader.read();
					if (done || stopResponseFlag || _chatId !== $chatId) {
						responseMessage.done = true;
						history.messages[responseMessageId] = responseMessage;

						if (stopResponseFlag) {
							controller.abort('User: Stop Response');
						}

						_response = responseMessage.content;
						break;
					}

					try {
						let lines = value.split('\n');

						for (const line of lines) {
							if (line !== '') {
								console.log(line);
								let data = JSON.parse(line);

								if ('citations' in data) {
									responseMessage.citations = data.citations;
									// Only remove status if it was initially set
									if (model?.info?.meta?.knowledge ?? false) {
										responseMessage.statusHistory = responseMessage.statusHistory.filter(
											(status) => status.action !== 'knowledge_search'
										);
									}
									continue;
								}

								if ('detail' in data) {
									throw data;
								}

								if (data.done == false) {
									if (responseMessage.content == '' && data.message.content == '\n') {
										continue;
									} else {
										responseMessage.content += data.message.content;

										if (navigator.vibrate && ($settings?.hapticFeedback ?? false)) {
											navigator.vibrate(5);
										}

										const messageContentParts = getMessageContentParts(
											responseMessage.content,
											$config?.audio?.tts?.split_on ?? 'punctuation'
										);
										messageContentParts.pop();

										// dispatch only last sentence and make sure it hasn't been dispatched before
										if (
											messageContentParts.length > 0 &&
											messageContentParts[messageContentParts.length - 1] !==
												responseMessage.lastSentence
										) {
											responseMessage.lastSentence =
												messageContentParts[messageContentParts.length - 1];
											eventTarget.dispatchEvent(
												new CustomEvent('chat', {
													detail: {
														id: responseMessageId,
														content: messageContentParts[messageContentParts.length - 1]
													}
												})
											);
										}

										history.messages[responseMessageId] = responseMessage;
									}
								} else {
									responseMessage.done = true;

									if (responseMessage.content == '') {
										responseMessage.error = {
											code: 400,
											content: `Oops! No text generated from Ollama, Please try again.`
										};
									}

									responseMessage.context = data.context ?? null;
									responseMessage.info = {
										total_duration: data.total_duration,
										load_duration: data.load_duration,
										sample_count: data.sample_count,
										sample_duration: data.sample_duration,
										prompt_eval_count: data.prompt_eval_count,
										prompt_eval_duration: data.prompt_eval_duration,
										eval_count: data.eval_count,
										eval_duration: data.eval_duration
									};

									history.messages[responseMessageId] = responseMessage;

									if ($settings.notificationEnabled && !document.hasFocus()) {
										const notification = new Notification(`${model.id}`, {
											body: responseMessage.content,
											icon: `${WEBUI_BASE_URL}/static/favicon.png`
										});
									}

									if ($settings?.responseAutoCopy ?? false) {
										copyToClipboard(responseMessage.content);
									}

									if ($settings.responseAutoPlayback && !$showCallOverlay) {
										await tick();
										document.getElementById(`speak-button-${responseMessage.id}`)?.click();
									}
								}
							}
						}
					} catch (error) {
						console.log(error);
						if ('detail' in error) {
							toast.error(error.detail);
						}
						break;
					}

					if (autoScroll) {
						scrollToBottom();
					}
				}
			}

			await chatCompletedHandler(
				_chatId,
				model.id,
				responseMessageId,
				createMessagesList(responseMessageId)
			);
		} else {
			if (res !== null) {
				const error = await res.json();
				console.log(error);
				if ('detail' in error) {
					toast.error(error.detail);
					responseMessage.error = { content: error.detail };
				} else {
					toast.error(error.error);
					responseMessage.error = { content: error.error };
				}
			} else {
				toast.error(
					$i18n.t(`Uh-oh! There was an issue connecting to {{provider}}.`, { provider: 'Ollama' })
				);
				responseMessage.error = {
					content: $i18n.t(`Uh-oh! There was an issue connecting to {{provider}}.`, {
						provider: 'Ollama'
					})
				};
			}
			responseMessage.done = true;

			if (responseMessage.statusHistory) {
				responseMessage.statusHistory = responseMessage.statusHistory.filter(
					(status) => status.action !== 'knowledge_search'
				);
			}

			history.messages[responseMessageId] = responseMessage;
		}
		await saveChatHandler(_chatId);

		stopResponseFlag = false;
		await tick();

		let lastMessageContentPart =
			getMessageContentParts(
				responseMessage.content,
				$config?.audio?.tts?.split_on ?? 'punctuation'
			)?.at(-1) ?? '';
		if (lastMessageContentPart) {
			eventTarget.dispatchEvent(
				new CustomEvent('chat', {
					detail: { id: responseMessageId, content: lastMessageContentPart }
				})
			);
		}

		eventTarget.dispatchEvent(
			new CustomEvent('chat:finish', {
				detail: {
					id: responseMessageId,
					content: responseMessage.content
				}
			})
		);

		if (autoScroll) {
			scrollToBottom();
		}

<<<<<<< HEAD
		if (messages.length >= 2 && messages.at(1).content !== '' && selectedModels[0] === model.id) {
=======
		const messages = createMessagesList(responseMessageId);
		if (messages.length == 2 && messages.at(-1).content !== '' && selectedModels[0] === model.id) {
>>>>>>> ba20c719
			window.history.replaceState(history.state, '', `/c/${_chatId}`);
			const _title = await generateChatTitle(messages);
			await setChatTitle(_chatId, _title);
		}

		return _response;
	};

	const sendPromptOpenAI = async (model, userPrompt, responseMessageId, _chatId) => {
		let _response = null;

		const responseMessage = history.messages[responseMessageId];
		const userMessage = history.messages[responseMessage.parentId];

		let files = JSON.parse(JSON.stringify(chatFiles));
		if (model?.info?.meta?.knowledge ?? false) {
			// Only initialize and add status if knowledge exists
			responseMessage.statusHistory = [
				{
					action: 'knowledge_search',
					description: $i18n.t(`Searching Knowledge for "{{searchQuery}}"`, {
						searchQuery: userMessage.content
					}),
					done: false
				}
			];
			files.push(...model.info.meta.knowledge);
			history.messages[responseMessageId] = responseMessage;
		}
		files.push(
			...(userMessage?.files ?? []).filter((item) =>
				['doc', 'file', 'collection'].includes(item.type)
			),
			...(responseMessage?.files ?? []).filter((item) => ['web_search_results'].includes(item.type))
		);

		scrollToBottom();

		eventTarget.dispatchEvent(
			new CustomEvent('chat:start', {
				detail: {
					id: responseMessageId
				}
			})
		);
		await tick();

		try {
			const stream =
				model?.info?.params?.stream_response ??
				$settings?.params?.stream_response ??
				params?.stream_response ??
				true;

			const [res, controller] = await generateOpenAIChatCompletion(
				localStorage.token,
				{
					stream: stream,
					model: model.id,
					...(stream && (model.info?.meta?.capabilities?.usage ?? false)
						? {
								stream_options: {
									include_usage: true
								}
							}
						: {}),
					messages: [
						params?.system || $settings.system || (responseMessage?.userContext ?? null)
							? {
									role: 'system',
									content: `${promptTemplate(
										params?.system ?? $settings?.system ?? '',
										$user.name,
										$settings?.userLocation
											? await getAndUpdateUserLocation(localStorage.token)
											: undefined
									)}${
										(responseMessage?.userContext ?? null)
											? `\n\nUser Context:\n${responseMessage?.userContext ?? ''}`
											: ''
									}`
								}
							: undefined,
						...createMessagesList(responseMessageId)
					]
						.filter((message) => message?.content?.trim())
						.map((message, idx, arr) => ({
							role: message.role,
							...((message.files?.filter((file) => file.type === 'image').length > 0 ?? false) &&
							message.role === 'user'
								? {
										content: [
											{
												type: 'text',
												text:
													arr.length - 1 !== idx
														? message.content
														: (message?.raContent ?? message.content)
											},
											...message.files
												.filter((file) => file.type === 'image')
												.map((file) => ({
													type: 'image_url',
													image_url: {
														url: file.url
													}
												}))
										]
									}
								: {
										content:
											arr.length - 1 !== idx
												? message.content
												: (message?.raContent ?? message.content)
									})
						})),
					seed: params?.seed ?? $settings?.params?.seed ?? undefined,
					stop:
						(params?.stop ?? $settings?.params?.stop ?? undefined)
							? (params?.stop.split(',').map((token) => token.trim()) ?? $settings.params.stop).map(
									(str) => decodeURIComponent(JSON.parse('"' + str.replace(/\"/g, '\\"') + '"'))
								)
							: undefined,
					temperature: params?.temperature ?? $settings?.params?.temperature ?? undefined,
					top_p: params?.top_p ?? $settings?.params?.top_p ?? undefined,
					frequency_penalty:
						params?.frequency_penalty ?? $settings?.params?.frequency_penalty ?? undefined,
					max_tokens: params?.max_tokens ?? $settings?.params?.max_tokens ?? undefined,
					tool_ids: selectedToolIds.length > 0 ? selectedToolIds : undefined,
					files: files.length > 0 ? files : undefined,
					session_id: $socket?.id,
					chat_id: $chatId,
					id: responseMessageId
				},
				`${WEBUI_BASE_URL}/api`
			);

			// Wait until history/message have been updated
			await tick();

			scrollToBottom();

			if (res && res.ok && res.body) {
				if (!stream) {
					const response = await res.json();
					console.log(response);

					responseMessage.content = response.choices[0].message.content;
					responseMessage.info = { ...response.usage, openai: true };
					responseMessage.done = true;
				} else {
					const textStream = await createOpenAITextStream(res.body, $settings.splitLargeChunks);

					for await (const update of textStream) {
						const { value, done, citations, error, usage } = update;
						if (error) {
							await handleOpenAIError(error, null, model, responseMessage);
							break;
						}
						if (done || stopResponseFlag || _chatId !== $chatId) {
							responseMessage.done = true;
							history.messages[responseMessageId] = responseMessage;

							if (stopResponseFlag) {
								controller.abort('User: Stop Response');
							}
							_response = responseMessage.content;
							break;
						}

						if (usage) {
							responseMessage.info = { ...usage, openai: true };
						}

						if (citations) {
							responseMessage.citations = citations;
							// Only remove status if it was initially set
							if (model?.info?.meta?.knowledge ?? false) {
								responseMessage.statusHistory = responseMessage.statusHistory.filter(
									(status) => status.action !== 'knowledge_search'
								);
							}
							continue;
						}

						if (responseMessage.content == '' && value == '\n') {
							continue;
						} else {
							responseMessage.content += value;

							if (navigator.vibrate && ($settings?.hapticFeedback ?? false)) {
								navigator.vibrate(5);
							}

							const messageContentParts = getMessageContentParts(
								responseMessage.content,
								$config?.audio?.tts?.split_on ?? 'punctuation'
							);
							messageContentParts.pop();

							// dispatch only last sentence and make sure it hasn't been dispatched before
							if (
								messageContentParts.length > 0 &&
								messageContentParts[messageContentParts.length - 1] !== responseMessage.lastSentence
							) {
								responseMessage.lastSentence = messageContentParts[messageContentParts.length - 1];
								eventTarget.dispatchEvent(
									new CustomEvent('chat', {
										detail: {
											id: responseMessageId,
											content: messageContentParts[messageContentParts.length - 1]
										}
									})
								);
							}

							history.messages[responseMessageId] = responseMessage;
						}

						if (autoScroll) {
							scrollToBottom();
						}
					}
				}

				await chatCompletedHandler(
					_chatId,
					model.id,
					responseMessageId,
					createMessagesList(responseMessageId)
				);

				if ($settings.notificationEnabled && !document.hasFocus()) {
					const notification = new Notification(`${model.id}`, {
						body: responseMessage.content,
						icon: `${WEBUI_BASE_URL}/static/favicon.png`
					});
				}

				if ($settings.responseAutoCopy) {
					copyToClipboard(responseMessage.content);
				}

				if ($settings.responseAutoPlayback && !$showCallOverlay) {
					await tick();

					document.getElementById(`speak-button-${responseMessage.id}`)?.click();
				}
			} else {
				await handleOpenAIError(null, res, model, responseMessage);
			}
		} catch (error) {
			await handleOpenAIError(error, null, model, responseMessage);
		}

		await saveChatHandler(_chatId);

		history.messages[responseMessageId] = responseMessage;

		stopResponseFlag = false;
		await tick();

		let lastMessageContentPart =
			getMessageContentParts(
				responseMessage.content,
				$config?.audio?.tts?.split_on ?? 'punctuation'
			)?.at(-1) ?? '';
		if (lastMessageContentPart) {
			eventTarget.dispatchEvent(
				new CustomEvent('chat', {
					detail: { id: responseMessageId, content: lastMessageContentPart }
				})
			);
		}

		eventTarget.dispatchEvent(
			new CustomEvent('chat:finish', {
				detail: {
					id: responseMessageId,
					content: responseMessage.content
				}
			})
		);

		if (autoScroll) {
			scrollToBottom();
		}

<<<<<<< HEAD
		if (messages.length >= 2 && selectedModels[0] === model.id) {
			window.history.replaceState(history.state, '', `/c/${_chatId}`);

			const _title = await generateChatTitle(messages);
=======
		const messages = createMessagesList(responseMessageId);
		if (messages.length == 2 && selectedModels[0] === model.id) {
			window.history.replaceState(history.state, '', `/c/${_chatId}`);
			const _title = await generateChatTitle(userPrompt);
>>>>>>> ba20c719
			await setChatTitle(_chatId, _title);
		}

		return _response;
	};

	const handleOpenAIError = async (error, res: Response | null, model, responseMessage) => {
		let errorMessage = '';
		let innerError;

		if (error) {
			innerError = error;
		} else if (res !== null) {
			innerError = await res.json();
		}
		console.error(innerError);
		if ('detail' in innerError) {
			toast.error(innerError.detail);
			errorMessage = innerError.detail;
		} else if ('error' in innerError) {
			if ('message' in innerError.error) {
				toast.error(innerError.error.message);
				errorMessage = innerError.error.message;
			} else {
				toast.error(innerError.error);
				errorMessage = innerError.error;
			}
		} else if ('message' in innerError) {
			toast.error(innerError.message);
			errorMessage = innerError.message;
		}

		responseMessage.error = {
			content:
				$i18n.t(`Uh-oh! There was an issue connecting to {{provider}}.`, {
					provider: model.name ?? model.id
				}) +
				'\n' +
				errorMessage
		};
		responseMessage.done = true;

		if (responseMessage.statusHistory) {
			responseMessage.statusHistory = responseMessage.statusHistory.filter(
				(status) => status.action !== 'knowledge_search'
			);
		}

		history.messages[responseMessage.id] = responseMessage;
	};

	const stopResponse = () => {
		stopResponseFlag = true;
		console.log('stopResponse');
	};

	const regenerateResponse = async (message) => {
		console.log('regenerateResponse');

		if (history.currentId) {
			let userMessage = history.messages[message.parentId];
			let userPrompt = userMessage.content;

			if ((userMessage?.models ?? [...selectedModels]).length == 1) {
				// If user message has only one model selected, sendPrompt automatically selects it for regeneration
				await sendPrompt(userPrompt, userMessage.id);
			} else {
				// If there are multiple models selected, use the model of the response message for regeneration
				// e.g. many model chat
				await sendPrompt(userPrompt, userMessage.id, {
					modelId: message.model,
					modelIdx: message.modelIdx
				});
			}
		}
	};

	const continueResponse = async () => {
		console.log('continueResponse');
		const _chatId = JSON.parse(JSON.stringify($chatId));

		if (history.currentId && history.messages[history.currentId].done == true) {
			const responseMessage = history.messages[history.currentId];
			responseMessage.done = false;
			await tick();

			const model = $models.filter((m) => m.id === responseMessage.model).at(0);

			if (model) {
				if (model?.owned_by === 'openai') {
					await sendPromptOpenAI(
						model,
						history.messages[responseMessage.parentId].content,
						responseMessage.id,
						_chatId
					);
				} else
					await sendPromptOllama(
						model,
						history.messages[responseMessage.parentId].content,
						responseMessage.id,
						_chatId
					);
			}
		} else {
			toast.error($i18n.t(`Model {{modelId}} not found`, { modelId }));
		}
	};

	const mergeResponses = async (messageId, responses, _chatId) => {
		console.log('mergeResponses', messageId, responses);
		const message = history.messages[messageId];
		const mergedResponse = {
			status: true,
			content: ''
		};
		message.merged = mergedResponse;
		history.messages[messageId] = message;

		try {
			const [res, controller] = await generateMoACompletion(
				localStorage.token,
				message.model,
				history.messages[message.parentId].content,
				responses
			);

			if (res && res.ok && res.body) {
				const textStream = await createOpenAITextStream(res.body, $settings.splitLargeChunks);
				for await (const update of textStream) {
					const { value, done, citations, error, usage } = update;
					if (error || done) {
						break;
					}

					if (mergedResponse.content == '' && value == '\n') {
						continue;
					} else {
						mergedResponse.content += value;
						history.messages[messageId] = message;
					}

					if (autoScroll) {
						scrollToBottom();
					}
				}

				await saveChatHandler(_chatId);
			} else {
				console.error(res);
			}
		} catch (e) {
			console.error(e);
		}
	};

	const generateChatTitle = async (userPrompt) => {
		if ($settings?.title?.auto ?? true) {
			const title = await generateTitle(
				localStorage.token,
				selectedModels[0],
				userPrompt,
				$chatId
			).catch((error) => {
				console.error(error);
				return 'New Gift Chat';
			});

			return title;
		} else {
			return `${userPrompt}`;
		}
	};

	const setChatTitle = async (_chatId, _title) => {
		if (_chatId === $chatId) {
			title = _title;
		}

		if (!$temporaryChatEnabled) {
			chat = await updateChatById(localStorage.token, _chatId, { title: _title });

			currentChatPage.set(1);
			await chats.set(await getChatList(localStorage.token, $currentChatPage));
		}
	};

	const getWebSearchResults = async (model: string, parentId: string, responseId: string) => {
		const responseMessage = history.messages[responseId];
		const userMessage = history.messages[parentId];

		responseMessage.statusHistory = [
			{
				done: false,
				action: 'web_search',
				description: $i18n.t('Generating search query')
			}
		];
		history.messages[responseMessageId] = responseMessage;

		const prompt = userMessage.content;
		let searchQuery = await generateSearchQuery(
			localStorage.token,
			model,
			messages.filter((message) => message?.content?.trim()),
			prompt
		).catch((error) => {
			console.log(error);
			return prompt;
		});

		if (!searchQuery || searchQuery == '') {
			responseMessage.statusHistory.push({
				done: true,
				error: true,
				action: 'web_search',
				description: $i18n.t('No search query generated')
			});
			history.messages[responseMessageId] = responseMessage;
			return;
		}

		responseMessage.statusHistory.push({
			done: false,
			action: 'web_search',
			description: $i18n.t(`Searching "{{searchQuery}}"`, { searchQuery })
		});
		history.messages[responseMessageId] = responseMessage;

		const results = await runWebSearch(localStorage.token, searchQuery).catch((error) => {
			console.log(error);
			toast.error(error);

			return null;
		});

		if (results) {
			responseMessage.statusHistory.push({
				done: true,
				action: 'web_search',
				description: $i18n.t('Searched {{count}} sites', { count: results.filenames.length }),
				query: searchQuery,
				urls: results.filenames
			});

			if (responseMessage?.files ?? undefined === undefined) {
				responseMessage.files = [];
			}

			responseMessage.files.push({
				collection_name: results.collection_name,
				name: searchQuery,
				type: 'web_search_results',
				urls: results.filenames
			});
			history.messages[responseMessageId] = responseMessage;
		} else {
			responseMessage.statusHistory.push({
				done: true,
				error: true,
				action: 'web_search',
				description: 'No search results found'
			});
			history.messages[responseMessageId] = responseMessage;
		}
	};

	const getTags = async () => {
		return await getTagsById(localStorage.token, $chatId).catch(async (error) => {
			return [];
		});
	};

	const initChatHandler = async () => {
		if (!$temporaryChatEnabled) {
			chat = await createNewChat(localStorage.token, {
				id: $chatId,
				title: $i18n.t('New Chat'),
				models: selectedModels,
				system: $settings.system ?? undefined,
				params: params,
				history: history,
				tags: [],
				timestamp: Date.now()
			});

			currentChatPage.set(1);
			await chats.set(await getChatList(localStorage.token, $currentChatPage));
			await chatId.set(chat.id);
		} else {
			await chatId.set('local');
		}
		await tick();
	};

	const saveChatHandler = async (_chatId) => {
		if ($chatId == _chatId) {
			if (!$temporaryChatEnabled) {
				chat = await updateChatById(localStorage.token, _chatId, {
					models: selectedModels,
					history: history,
					params: params,
					files: chatFiles
				});

				currentChatPage.set(1);
				await chats.set(await getChatList(localStorage.token, $currentChatPage));
			}
		}
	};
</script>

<svelte:head>
	<title>
		{title
			? `${title.length > 30 ? `${title.slice(0, 30)}...` : title} | ${$WEBUI_NAME}`
			: `${$WEBUI_NAME}`}
	</title>
</svelte:head>

<audio id="audioElement" src="" style="display: none;" />

<EventConfirmDialog
	bind:show={showEventConfirmation}
	title={eventConfirmationTitle}
	message={eventConfirmationMessage}
	input={eventConfirmationInput}
	inputPlaceholder={eventConfirmationInputPlaceholder}
	inputValue={eventConfirmationInputValue}
	on:confirm={(e) => {
		if (e.detail) {
			eventCallback(e.detail);
		} else {
			eventCallback(true);
		}
	}}
	on:cancel={() => {
		eventCallback(false);
	}}
/>

{#if !chatIdProp || (loaded && chatIdProp)}
	<div
		class="h-screen max-h-[100dvh] {$showSidebar
			? 'md:max-w-[calc(100%-260px)]'
			: ''} w-full max-w-full flex flex-col"
	>
		{#if $settings?.backgroundImageUrl ?? null}
			<div
				class="absolute {$showSidebar
					? 'md:max-w-[calc(100%-260px)] md:translate-x-[260px]'
					: ''} top-0 left-0 w-full h-full bg-cover bg-center bg-no-repeat"
				style="background-image: url({$settings.backgroundImageUrl})  "
			/>

			<div
				class="absolute top-0 left-0 w-full h-full bg-gradient-to-t from-white to-white/85 dark:from-gray-900 dark:to-[#171717]/90 z-0"
			/>
		{/if}

		<Navbar {chat} {title} bind:selectedModels shareEnabled={!!history.currentId} {initNewChat} />

		<PaneGroup direction="horizontal" class="w-full h-full">
			<Pane defaultSize={50} class="h-full flex w-full relative">
				{#if $banners.length > 0 && !history.currentId && !$chatId && selectedModels.length <= 1}
					<div class="absolute top-3 left-0 right-0 w-full z-20">
						<div class=" flex flex-col gap-1 w-full">
							{#each $banners.filter( (b) => (b.dismissible ? !JSON.parse(localStorage.getItem('dismissedBannerIds') ?? '[]').includes(b.id) : true) ) as banner}
								<Banner
									{banner}
									on:dismiss={(e) => {
										const bannerId = e.detail;

										localStorage.setItem(
											'dismissedBannerIds',
											JSON.stringify(
												[
													bannerId,
													...JSON.parse(localStorage.getItem('dismissedBannerIds') ?? '[]')
												].filter((id) => $banners.find((b) => b.id === id))
											)
										);
									}}
								/>
							{/each}
						</div>
					</div>
				{/if}

				<div class="flex flex-col flex-auto z-10 w-full">
					<div
						class=" pb-2.5 flex flex-col justify-between w-full flex-auto overflow-auto h-0 max-w-full z-10 scrollbar-hidden"
						id="messages-container"
						bind:this={messagesContainerElement}
						on:scroll={(e) => {
							autoScroll =
								messagesContainerElement.scrollHeight - messagesContainerElement.scrollTop <=
								messagesContainerElement.clientHeight + 5;
						}}
					>
						<div class=" h-full w-full flex flex-col {chatIdProp ? 'py-4' : 'pt-2 pb-4'}">
							<Messages
								chatId={$chatId}
								bind:history
								bind:autoScroll
								bind:prompt
								{selectedModels}
								{sendPrompt}
								{showMessage}
								{continueResponse}
								{regenerateResponse}
								{mergeResponses}
								{chatActionHandler}
								bottomPadding={files.length > 0}
							/>
						</div>
					</div>

					<div class="">
						<MessageInput
							{history}
							bind:files
							bind:prompt
							bind:autoScroll
							bind:selectedToolIds
							bind:webSearchEnabled
							bind:atSelectedModel
							{selectedModels}
							availableToolIds={selectedModelIds.reduce((a, e, i, arr) => {
								const model = $models.find((m) => m.id === e);
								if (model?.info?.meta?.toolIds ?? false) {
									return [...new Set([...a, ...model.info.meta.toolIds])];
								}
								return a;
							}, [])}
							transparentBackground={$settings?.backgroundImageUrl ?? false}
							{submitPrompt}
							{stopResponse}
							{createMessagePair}
							on:call={async () => {
								await showControls.set(true);
							}}
						/>
					</div>
				</div>
			</Pane>

			<ChatControls
				bind:history
				bind:chatFiles
				bind:params
				bind:files
				bind:pane={controlPane}
				chatId={$chatId}
				modelId={selectedModelIds?.at(0) ?? null}
				models={selectedModelIds.reduce((a, e, i, arr) => {
					const model = $models.find((m) => m.id === e);
					if (model) {
						return [...a, model];
					}
					return a;
				}, [])}
				{submitPrompt}
				{stopResponse}
				{showMessage}
				{eventTarget}
			/>
		</PaneGroup>
	</div>
{/if}<|MERGE_RESOLUTION|>--- conflicted
+++ resolved
@@ -774,33 +774,6 @@
 		}
 		await tick();
 
-<<<<<<< HEAD
-		// Create new chat if only one message in messages
-		if (newChat && messages.length == 2) {
-			if (!$temporaryChatEnabled) {
-				chat = await createNewChat(localStorage.token, {
-					id: $chatId,
-					title: $i18n.t('New Gift Chat'),
-					models: selectedModels,
-					system: $settings.system ?? undefined,
-					params: params,
-					messages: messages,
-					history: history,
-					tags: [],
-					timestamp: Date.now()
-				});
-
-				currentChatPage.set(1);
-				await chats.set(await getChatList(localStorage.token, $currentChatPage));
-				await chatId.set(chat.id);
-			} else {
-				await chatId.set('local');
-			}
-			await tick();
-		}
-
-=======
->>>>>>> ba20c719
 		const _chatId = JSON.parse(JSON.stringify($chatId));
 		await Promise.all(
 			selectedModelIds.map(async (modelId, _modelIdx) => {
@@ -1229,12 +1202,8 @@
 			scrollToBottom();
 		}
 
-<<<<<<< HEAD
+		const messages = createMessagesList(responseMessageId);
 		if (messages.length >= 2 && messages.at(1).content !== '' && selectedModels[0] === model.id) {
-=======
-		const messages = createMessagesList(responseMessageId);
-		if (messages.length == 2 && messages.at(-1).content !== '' && selectedModels[0] === model.id) {
->>>>>>> ba20c719
 			window.history.replaceState(history.state, '', `/c/${_chatId}`);
 			const _title = await generateChatTitle(messages);
 			await setChatTitle(_chatId, _title);
@@ -1523,17 +1492,10 @@
 			scrollToBottom();
 		}
 
-<<<<<<< HEAD
+		const messages = createMessagesList(responseMessageId);
 		if (messages.length >= 2 && selectedModels[0] === model.id) {
 			window.history.replaceState(history.state, '', `/c/${_chatId}`);
-
 			const _title = await generateChatTitle(messages);
-=======
-		const messages = createMessagesList(responseMessageId);
-		if (messages.length == 2 && selectedModels[0] === model.id) {
-			window.history.replaceState(history.state, '', `/c/${_chatId}`);
-			const _title = await generateChatTitle(userPrompt);
->>>>>>> ba20c719
 			await setChatTitle(_chatId, _title);
 		}
 
@@ -1811,7 +1773,7 @@
 		if (!$temporaryChatEnabled) {
 			chat = await createNewChat(localStorage.token, {
 				id: $chatId,
-				title: $i18n.t('New Chat'),
+				title: $i18n.t('New Gift Chat'),
 				models: selectedModels,
 				system: $settings.system ?? undefined,
 				params: params,
