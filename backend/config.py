import os
import sys
import logging
import chromadb
from chromadb import Settings
from base64 import b64encode
from bs4 import BeautifulSoup

from pathlib import Path
import json
import yaml

import markdown
import requests
import shutil

from secrets import token_bytes
from constants import ERROR_MESSAGES


####################################
# Load .env file
####################################

try:
    from dotenv import load_dotenv, find_dotenv

    load_dotenv(find_dotenv("../.env"))
except ImportError:
    print("dotenv not installed, skipping...")


####################################
# LOGGING
####################################

log_levels = ["CRITICAL", "ERROR", "WARNING", "INFO", "DEBUG"]

GLOBAL_LOG_LEVEL = os.environ.get("GLOBAL_LOG_LEVEL", "").upper()
if GLOBAL_LOG_LEVEL in log_levels:
    logging.basicConfig(stream=sys.stdout, level=GLOBAL_LOG_LEVEL, force=True)
else:
    GLOBAL_LOG_LEVEL = "INFO"

log = logging.getLogger(__name__)
log.info(f"GLOBAL_LOG_LEVEL: {GLOBAL_LOG_LEVEL}")

log_sources = [
    "AUDIO",
    "COMFYUI",
    "CONFIG",
    "DB",
    "IMAGES",
    "LITELLM",
    "MAIN",
    "MODELS",
    "OLLAMA",
    "OPENAI",
    "RAG",
    "WEBHOOK",
]

SRC_LOG_LEVELS = {}

for source in log_sources:
    log_env_var = source + "_LOG_LEVEL"
    SRC_LOG_LEVELS[source] = os.environ.get(log_env_var, "").upper()
    if SRC_LOG_LEVELS[source] not in log_levels:
        SRC_LOG_LEVELS[source] = GLOBAL_LOG_LEVEL
    log.info(f"{log_env_var}: {SRC_LOG_LEVELS[source]}")

log.setLevel(SRC_LOG_LEVELS["CONFIG"])


WEBUI_NAME = os.environ.get("WEBUI_NAME", "Open WebUI")

WEBUI_URL = os.environ.get("WEBUI_URL", "http://localhost:3000")

WEBUI_FAVICON_URL = "https://openwebui.com/favicon.png"


####################################
# ENV (dev,test,prod)
####################################

ENV = os.environ.get("ENV", "dev")

try:
    with open(f"../package.json", "r") as f:
        PACKAGE_DATA = json.load(f)
except:
    PACKAGE_DATA = {"version": "0.0.0"}

VERSION = PACKAGE_DATA["version"]


# Function to parse each section
def parse_section(section):
    items = []
    for li in section.find_all("li"):
        # Extract raw HTML string
        raw_html = str(li)

        # Extract text without HTML tags
        text = li.get_text(separator=" ", strip=True)

        # Split into title and content
        parts = text.split(": ", 1)
        title = parts[0].strip() if len(parts) > 1 else ""
        content = parts[1].strip() if len(parts) > 1 else text

        items.append({"title": title, "content": content, "raw": raw_html})
    return items


try:
    with open("../CHANGELOG.md", "r") as file:
        changelog_content = file.read()
except:
    changelog_content = ""

# Convert markdown content to HTML
html_content = markdown.markdown(changelog_content)

# Parse the HTML content
soup = BeautifulSoup(html_content, "html.parser")

# Initialize JSON structure
changelog_json = {}

# Iterate over each version
for version in soup.find_all("h2"):
    version_number = version.get_text().strip().split(" - ")[0][1:-1]  # Remove brackets
    date = version.get_text().strip().split(" - ")[1]

    version_data = {"date": date}

    # Find the next sibling that is a h3 tag (section title)
    current = version.find_next_sibling()

    while current and current.name != "h2":
        if current.name == "h3":
            section_title = current.get_text().lower()  # e.g., "added", "fixed"
            section_items = parse_section(current.find_next_sibling("ul"))
            version_data[section_title] = section_items

        # Move to the next element
        current = current.find_next_sibling()

    changelog_json[version_number] = version_data


CHANGELOG = changelog_json


####################################
# WEBUI_VERSION
####################################

WEBUI_VERSION = os.environ.get("WEBUI_VERSION", "v1.0.0-alpha.100")

####################################
# WEBUI_AUTH (Required for security)
####################################

WEBUI_AUTH = os.environ.get("WEBUI_AUTH", "True").lower() == "true"
WEBUI_AUTH_TRUSTED_EMAIL_HEADER = os.environ.get(
    "WEBUI_AUTH_TRUSTED_EMAIL_HEADER", None
)


####################################
# DATA/FRONTEND BUILD DIR
####################################

DATA_DIR = str(Path(os.getenv("DATA_DIR", "./data")).resolve())
FRONTEND_BUILD_DIR = str(Path(os.getenv("FRONTEND_BUILD_DIR", "../build")))

try:
    with open(f"{DATA_DIR}/config.json", "r") as f:
        CONFIG_DATA = json.load(f)
except:
    CONFIG_DATA = {}

####################################
# Static DIR
####################################

STATIC_DIR = str(Path(os.getenv("STATIC_DIR", "./static")).resolve())

frontend_favicon = f"{FRONTEND_BUILD_DIR}/favicon.png"
if os.path.exists(frontend_favicon):
    shutil.copyfile(frontend_favicon, f"{STATIC_DIR}/favicon.png")
else:
    logging.warning(f"Frontend favicon not found at {frontend_favicon}")

####################################
# CUSTOM_NAME
####################################

CUSTOM_NAME = os.environ.get("CUSTOM_NAME", "")

if CUSTOM_NAME:
    try:
        r = requests.get(f"https://api.openwebui.com/api/v1/custom/{CUSTOM_NAME}")
        data = r.json()
        if r.ok:
            if "logo" in data:
                WEBUI_FAVICON_URL = url = (
                    f"https://api.openwebui.com{data['logo']}"
                    if data["logo"][0] == "/"
                    else data["logo"]
                )

                r = requests.get(url, stream=True)
                if r.status_code == 200:
                    with open(f"{STATIC_DIR}/favicon.png", "wb") as f:
                        r.raw.decode_content = True
                        shutil.copyfileobj(r.raw, f)

            WEBUI_NAME = data["name"]
    except Exception as e:
        log.exception(e)
        pass

MODEL_STATUS = os.environ.get("MODEL_STATUS", "")

####################################
# File Upload DIR
####################################

UPLOAD_DIR = f"{DATA_DIR}/uploads"
Path(UPLOAD_DIR).mkdir(parents=True, exist_ok=True)


####################################
# Cache DIR
####################################

CACHE_DIR = f"{DATA_DIR}/cache"
Path(CACHE_DIR).mkdir(parents=True, exist_ok=True)


####################################
# Docs DIR
####################################

DOCS_DIR = os.getenv("DOCS_DIR", f"{DATA_DIR}/docs")
Path(DOCS_DIR).mkdir(parents=True, exist_ok=True)


####################################
# LITELLM_CONFIG
####################################


def create_config_file(file_path):
    directory = os.path.dirname(file_path)

    # Check if directory exists, if not, create it
    if not os.path.exists(directory):
        os.makedirs(directory)

    # Data to write into the YAML file
    config_data = {
        "general_settings": {},
        "litellm_settings": {},
        "model_list": [],
        "router_settings": {},
    }

    # Write data to YAML file
    with open(file_path, "w") as file:
        yaml.dump(config_data, file)


LITELLM_CONFIG_PATH = f"{DATA_DIR}/litellm/config.yaml"

if not os.path.exists(LITELLM_CONFIG_PATH):
    log.info("Config file doesn't exist. Creating...")
    create_config_file(LITELLM_CONFIG_PATH)
    log.info("Config file created successfully.")


####################################
# OLLAMA_BASE_URL
####################################

OLLAMA_API_BASE_URL = os.environ.get(
    "OLLAMA_API_BASE_URL", "http://localhost:11434/api"
)

OLLAMA_BASE_URL = os.environ.get("OLLAMA_BASE_URL", "")
K8S_FLAG = os.environ.get("K8S_FLAG", "")
USE_OLLAMA_DOCKER = os.environ.get("USE_OLLAMA_DOCKER", "false")

if OLLAMA_BASE_URL == "" and OLLAMA_API_BASE_URL != "":
    OLLAMA_BASE_URL = (
        OLLAMA_API_BASE_URL[:-4]
        if OLLAMA_API_BASE_URL.endswith("/api")
        else OLLAMA_API_BASE_URL
    )

if ENV == "prod":
    if OLLAMA_BASE_URL == "/ollama" and not K8S_FLAG:
        if USE_OLLAMA_DOCKER.lower() == "true":
            # if you use all-in-one docker container (Open WebUI + Ollama)
            # with the docker build arg USE_OLLAMA=true (--build-arg="USE_OLLAMA=true") this only works with http://localhost:11434
            OLLAMA_BASE_URL = "http://localhost:11434"
        else:
            OLLAMA_BASE_URL = "http://host.docker.internal:11434"
    elif K8S_FLAG:
        OLLAMA_BASE_URL = "http://ollama-service.open-webui.svc.cluster.local:11434"


OLLAMA_BASE_URLS = os.environ.get("OLLAMA_BASE_URLS", "")
OLLAMA_BASE_URLS = OLLAMA_BASE_URLS if OLLAMA_BASE_URLS != "" else OLLAMA_BASE_URL

OLLAMA_BASE_URLS = [url.strip() for url in OLLAMA_BASE_URLS.split(";")]


####################################
# OPENAI_API
####################################

OPENAI_API_KEY = os.environ.get("OPENAI_API_KEY", "")
OPENAI_API_BASE_URL = os.environ.get("OPENAI_API_BASE_URL", "")


if OPENAI_API_BASE_URL == "":
    OPENAI_API_BASE_URL = "https://api.openai.com/v1"

OPENAI_API_KEYS = os.environ.get("OPENAI_API_KEYS", "")
OPENAI_API_KEYS = OPENAI_API_KEYS if OPENAI_API_KEYS != "" else OPENAI_API_KEY

OPENAI_API_KEYS = [url.strip() for url in OPENAI_API_KEYS.split(";")]


OPENAI_API_BASE_URLS = os.environ.get("OPENAI_API_BASE_URLS", "")
OPENAI_API_BASE_URLS = (
    OPENAI_API_BASE_URLS if OPENAI_API_BASE_URLS != "" else OPENAI_API_BASE_URL
)

OPENAI_API_BASE_URLS = [
    url.strip() if url != "" else "https://api.openai.com/v1"
    for url in OPENAI_API_BASE_URLS.split(";")
]

OPENAI_API_KEY = ""

try:
    OPENAI_API_KEY = OPENAI_API_KEYS[
        OPENAI_API_BASE_URLS.index("https://api.openai.com/v1")
    ]
except:
    pass

OPENAI_API_BASE_URL = "https://api.openai.com/v1"


####################################
# WEBUI
####################################

ENABLE_SIGNUP = (
    False
    if WEBUI_AUTH == False
    else os.environ.get("ENABLE_SIGNUP", "True").lower() == "true"
)
DEFAULT_MODELS = os.environ.get("DEFAULT_MODELS", None)


DEFAULT_PROMPT_SUGGESTIONS = (
    CONFIG_DATA["ui"]["prompt_suggestions"]
    if "ui" in CONFIG_DATA
    and "prompt_suggestions" in CONFIG_DATA["ui"]
    and type(CONFIG_DATA["ui"]["prompt_suggestions"]) is list
    else [
        {
            "title": ["Help me study", "vocabulary for a college entrance exam"],
            "content": "Help me study vocabulary: write a sentence for me to fill in the blank, and I'll try to pick the correct option.",
        },
        {
            "title": ["Give me ideas", "for what to do with my kids' art"],
            "content": "What are 5 creative things I could do with my kids' art? I don't want to throw them away, but it's also so much clutter.",
        },
        {
            "title": ["Tell me a fun fact", "about the Roman Empire"],
            "content": "Tell me a random fun fact about the Roman Empire",
        },
        {
            "title": ["Show me a code snippet", "of a website's sticky header"],
            "content": "Show me a code snippet of a website's sticky header in CSS and JavaScript.",
        },
        {
            "title": [
                "Explain options trading",
                "if I'm familiar with buying and selling stocks",
            ],
            "content": "Explain options trading in simple terms if I'm familiar with buying and selling stocks.",
        },
        {
            "title": ["Overcome procrastination", "give me tips"],
            "content": "Could you start by asking me about instances when I procrastinate the most and then give me some suggestions to overcome it?",
        },
    ]
)


DEFAULT_USER_ROLE = os.getenv("DEFAULT_USER_ROLE", "pending")

USER_PERMISSIONS_CHAT_DELETION = (
    os.environ.get("USER_PERMISSIONS_CHAT_DELETION", "True").lower() == "true"
)

USER_PERMISSIONS = {"chat": {"deletion": USER_PERMISSIONS_CHAT_DELETION}}

ENABLE_MODEL_FILTER = os.environ.get("ENABLE_MODEL_FILTER", "False").lower() == "true"
MODEL_FILTER_LIST = os.environ.get("MODEL_FILTER_LIST", "")
MODEL_FILTER_LIST = [model.strip() for model in MODEL_FILTER_LIST.split(";")]

ADMIN_MODEL_FILTER_LIST = os.environ.get("ADMIN_MODEL_FILTER_LIST", "")
ADMIN_MODEL_FILTER_LIST = [
    model.strip() for model in ADMIN_MODEL_FILTER_LIST.split(";")
]

WEBHOOK_URL = os.environ.get("WEBHOOK_URL", "")

ENABLE_ADMIN_EXPORT = os.environ.get("ENABLE_ADMIN_EXPORT", "True").lower() == "true"

####################################
# WEBUI_SECRET_KEY
####################################

WEBUI_SECRET_KEY = os.environ.get(
    "WEBUI_SECRET_KEY",
    os.environ.get(
        "WEBUI_JWT_SECRET_KEY", "t0p-s3cr3t"
    ),  # DEPRECATED: remove at next major version
)

if WEBUI_AUTH and WEBUI_SECRET_KEY == "":
    raise ValueError(ERROR_MESSAGES.ENV_VAR_NOT_FOUND)

####################################
# RAG
####################################

CHROMA_DATA_PATH = f"{DATA_DIR}/vector_db"
CHROMA_TENANT = os.environ.get("CHROMA_TENANT", chromadb.DEFAULT_TENANT)
CHROMA_DATABASE = os.environ.get("CHROMA_DATABASE", chromadb.DEFAULT_DATABASE)
CHROMA_HTTP_HOST = os.environ.get("CHROMA_HTTP_HOST", "")
CHROMA_HTTP_PORT = int(os.environ.get("CHROMA_HTTP_PORT", "8000"))
# Comma-separated list of header=value pairs
CHROMA_HTTP_HEADERS = os.environ.get("CHROMA_HTTP_HEADERS", "")
if CHROMA_HTTP_HEADERS:
    CHROMA_HTTP_HEADERS = dict(
        [pair.split("=") for pair in CHROMA_HTTP_HEADERS.split(",")]
    )
else:
    CHROMA_HTTP_HEADERS = None
CHROMA_HTTP_SSL = os.environ.get("CHROMA_HTTP_SSL", "false").lower() == "true"
# this uses the model defined in the Dockerfile ENV variable. If you dont use docker or docker based deployments such as k8s, the default embedding model will be used (sentence-transformers/all-MiniLM-L6-v2)

RAG_TOP_K = int(os.environ.get("RAG_TOP_K", "5"))
RAG_RELEVANCE_THRESHOLD = float(os.environ.get("RAG_RELEVANCE_THRESHOLD", "0.0"))

ENABLE_RAG_HYBRID_SEARCH = (
    os.environ.get("ENABLE_RAG_HYBRID_SEARCH", "").lower() == "true"
)


ENABLE_RAG_WEB_LOADER_SSL_VERIFICATION = (
    os.environ.get("ENABLE_RAG_WEB_LOADER_SSL_VERIFICATION", "True").lower() == "true"
)

RAG_EMBEDDING_ENGINE = os.environ.get("RAG_EMBEDDING_ENGINE", "")

PDF_EXTRACT_IMAGES = os.environ.get("PDF_EXTRACT_IMAGES", "False").lower() == "true"

RAG_EMBEDDING_MODEL = os.environ.get(
    "RAG_EMBEDDING_MODEL", "sentence-transformers/all-MiniLM-L6-v2"
)
log.info(f"Embedding model set: {RAG_EMBEDDING_MODEL}"),

RAG_EMBEDDING_MODEL_AUTO_UPDATE = (
    os.environ.get("RAG_EMBEDDING_MODEL_AUTO_UPDATE", "").lower() == "true"
)

RAG_EMBEDDING_MODEL_TRUST_REMOTE_CODE = (
    os.environ.get("RAG_EMBEDDING_MODEL_TRUST_REMOTE_CODE", "").lower() == "true"
)

RAG_RERANKING_MODEL = os.environ.get("RAG_RERANKING_MODEL", "")
if not RAG_RERANKING_MODEL == "":
    log.info(f"Reranking model set: {RAG_RERANKING_MODEL}"),

RAG_RERANKING_MODEL_AUTO_UPDATE = (
    os.environ.get("RAG_RERANKING_MODEL_AUTO_UPDATE", "").lower() == "true"
)

RAG_RERANKING_MODEL_TRUST_REMOTE_CODE = (
    os.environ.get("RAG_RERANKING_MODEL_TRUST_REMOTE_CODE", "").lower() == "true"
)


if CHROMA_HTTP_HOST != "":
    CHROMA_CLIENT = chromadb.HttpClient(
        host=CHROMA_HTTP_HOST,
        port=CHROMA_HTTP_PORT,
        headers=CHROMA_HTTP_HEADERS,
        ssl=CHROMA_HTTP_SSL,
        tenant=CHROMA_TENANT,
        database=CHROMA_DATABASE,
        settings=Settings(allow_reset=True, anonymized_telemetry=False),
    )
else:
    CHROMA_CLIENT = chromadb.PersistentClient(
        path=CHROMA_DATA_PATH,
        settings=Settings(allow_reset=True, anonymized_telemetry=False),
        tenant=CHROMA_TENANT,
        database=CHROMA_DATABASE,
    )

<<<<<<< HEAD
CHROMA_CLIENT = chromadb.PersistentClient(
    path=CHROMA_DATA_PATH,
    settings=Settings(allow_reset=True, anonymized_telemetry=False),
)

PDF_EXTRACT_IMAGES = os.environ.get("PDF_EXTRACT_IMAGES", "False").lower() == "true"

CHUNK_SIZE = int(os.environ.get("CHUNK_SIZE", 1500))

CHUNK_OVERLAP = int(os.environ.get("CHUNK_OVERLAP", 100))
=======

# device type embedding models - "cpu" (default), "cuda" (nvidia gpu required) or "mps" (apple silicon) - choosing this right can lead to better performance
USE_CUDA = os.environ.get("USE_CUDA_DOCKER", "false")

if USE_CUDA.lower() == "true":
    DEVICE_TYPE = "cuda"
else:
    DEVICE_TYPE = "cpu"


CHUNK_SIZE = int(os.environ.get("CHUNK_SIZE", "1500"))
CHUNK_OVERLAP = int(os.environ.get("CHUNK_OVERLAP", "100"))
>>>>>>> 90503be2

DEFAULT_RAG_TEMPLATE = """Use the following context as your learned knowledge, inside <context></context> XML tags.
<context>
    [context]
</context>

When answer to user:
- If you don't know, just say that you don't know.
- If you don't know when you are not sure, ask for clarification.
Avoid mentioning that you obtained the information from the context.
And answer according to the language of the user's question.

Given the context information, answer the query.
Query: [query]"""

RAG_TEMPLATE = os.environ.get("RAG_TEMPLATE", DEFAULT_RAG_TEMPLATE)

RAG_OPENAI_API_BASE_URL = os.getenv("RAG_OPENAI_API_BASE_URL", OPENAI_API_BASE_URL)
RAG_OPENAI_API_KEY = os.getenv("RAG_OPENAI_API_KEY", OPENAI_API_KEY)

ENABLE_RAG_LOCAL_WEB_FETCH = (
    os.getenv("ENABLE_RAG_LOCAL_WEB_FETCH", "False").lower() == "true"
)

YOUTUBE_LOADER_LANGUAGE = os.getenv("YOUTUBE_LOADER_LANGUAGE", "en").split(",")

####################################
# Transcribe
####################################

WHISPER_MODEL = os.getenv("WHISPER_MODEL", "base")
WHISPER_MODEL_DIR = os.getenv("WHISPER_MODEL_DIR", f"{CACHE_DIR}/whisper/models")
WHISPER_MODEL_AUTO_UPDATE = (
    os.environ.get("WHISPER_MODEL_AUTO_UPDATE", "").lower() == "true"
)


####################################
# Images
####################################

IMAGE_GENERATION_ENGINE = os.getenv("IMAGE_GENERATION_ENGINE", "")

ENABLE_IMAGE_GENERATION = (
    os.environ.get("ENABLE_IMAGE_GENERATION", "").lower() == "true"
)
AUTOMATIC1111_BASE_URL = os.getenv("AUTOMATIC1111_BASE_URL", "")

COMFYUI_BASE_URL = os.getenv("COMFYUI_BASE_URL", "")

IMAGES_OPENAI_API_BASE_URL = os.getenv(
    "IMAGES_OPENAI_API_BASE_URL", OPENAI_API_BASE_URL
)

IMAGES_OPENAI_API_KEY = os.getenv("IMAGES_OPENAI_API_KEY", OPENAI_API_KEY)

IMAGE_SIZE = os.getenv("IMAGE_SIZE", "512x512")

IMAGE_STEPS = int(os.getenv("IMAGE_STEPS", 50))

IMAGE_GENERATION_MODEL = os.getenv("IMAGE_GENERATION_MODEL", "")

####################################
# Audio
####################################

AUDIO_OPENAI_API_BASE_URL = os.getenv("AUDIO_OPENAI_API_BASE_URL", OPENAI_API_BASE_URL)
AUDIO_OPENAI_API_KEY = os.getenv("AUDIO_OPENAI_API_KEY", OPENAI_API_KEY)
AUDIO_OPENAI_API_MODEL = os.getenv("AUDIO_OPENAI_API_MODEL", "tts-1")
AUDIO_OPENAI_API_VOICE = os.getenv("AUDIO_OPENAI_API_VOICE", "alloy")

####################################
# LiteLLM
####################################


ENABLE_LITELLM = os.environ.get("ENABLE_LITELLM", "True").lower() == "true"

LITELLM_PROXY_PORT = int(os.getenv("LITELLM_PROXY_PORT", "14365"))
if LITELLM_PROXY_PORT < 0 or LITELLM_PROXY_PORT > 65535:
    raise ValueError("Invalid port number for LITELLM_PROXY_PORT")
LITELLM_PROXY_HOST = os.getenv("LITELLM_PROXY_HOST", "127.0.0.1")


####################################
# Database
####################################

DATABASE_URL = os.environ.get("DATABASE_URL", f"sqlite:///{DATA_DIR}/webui.db")<|MERGE_RESOLUTION|>--- conflicted
+++ resolved
@@ -522,18 +522,6 @@
         database=CHROMA_DATABASE,
     )
 
-<<<<<<< HEAD
-CHROMA_CLIENT = chromadb.PersistentClient(
-    path=CHROMA_DATA_PATH,
-    settings=Settings(allow_reset=True, anonymized_telemetry=False),
-)
-
-PDF_EXTRACT_IMAGES = os.environ.get("PDF_EXTRACT_IMAGES", "False").lower() == "true"
-
-CHUNK_SIZE = int(os.environ.get("CHUNK_SIZE", 1500))
-
-CHUNK_OVERLAP = int(os.environ.get("CHUNK_OVERLAP", 100))
-=======
 
 # device type embedding models - "cpu" (default), "cuda" (nvidia gpu required) or "mps" (apple silicon) - choosing this right can lead to better performance
 USE_CUDA = os.environ.get("USE_CUDA_DOCKER", "false")
@@ -546,7 +534,6 @@
 
 CHUNK_SIZE = int(os.environ.get("CHUNK_SIZE", "1500"))
 CHUNK_OVERLAP = int(os.environ.get("CHUNK_OVERLAP", "100"))
->>>>>>> 90503be2
 
 DEFAULT_RAG_TEMPLATE = """Use the following context as your learned knowledge, inside <context></context> XML tags.
 <context>
