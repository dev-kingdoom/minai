--- conflicted
+++ resolved
@@ -279,11 +279,8 @@
 	"File": "Berkas",
 	"File Mode": "Mode File",
 	"File not found.": "File tidak ditemukan.",
-<<<<<<< HEAD
 	"Filter": "",
-=======
 	"Files": "",
->>>>>>> 6e843ab5
 	"Filter is now globally disabled": "Filter sekarang dinonaktifkan secara global",
 	"Filter is now globally enabled": "Filter sekarang diaktifkan secara global",
 	"Filters": "Filter",
