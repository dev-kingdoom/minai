import base64
import inspect
import json
import logging
import mimetypes
<<<<<<< HEAD
import os
import shutil
import sys
import time
import uuid
from contextlib import asynccontextmanager
from typing import List, Optional
=======
import shutil
import inspect
>>>>>>> d3146d20

import aiohttp
import requests
from authlib.integrations.starlette_client import OAuth
from authlib.oidc.core import UserInfo
from fastapi import FastAPI, Request, Depends, status, UploadFile, File, Form
from fastapi import HTTPException
from fastapi.middleware.cors import CORSMiddleware
from fastapi.responses import JSONResponse
from fastapi.staticfiles import StaticFiles
from pydantic import BaseModel
from sqlalchemy import text
from starlette.exceptions import HTTPException as StarletteHTTPException
from starlette.middleware.base import BaseHTTPMiddleware
from starlette.middleware.sessions import SessionMiddleware
from starlette.responses import StreamingResponse, Response, RedirectResponse

<<<<<<< HEAD
from apps.audio.main import app as audio_app
from apps.filter.main import app as filter_app, filter_message, app_start
from apps.images.main import app as images_app
=======

from apps.socket.main import app as socket_app, get_event_emitter, get_event_call
>>>>>>> d3146d20
from apps.ollama.main import (
    app as ollama_app,
    get_all_models as get_ollama_models,
    generate_openai_chat_completion as generate_ollama_chat_completion,
)
from apps.openai.main import (
    app as openai_app,
    get_all_models as get_openai_models,
    generate_chat_completion as generate_openai_chat_completion,
)
from apps.rag.main import app as rag_app
from apps.rag.utils import get_rag_context, rag_template
from apps.socket.main import app as socket_app, get_event_emitter, get_event_call
from apps.webui.internal.db import Session
from apps.webui.main import (
    app as webui_app,
    get_pipe_models,
    generate_function_chat_completion,
)
from apps.webui.models.auths import Auths
from apps.webui.models.functions import Functions
from apps.webui.models.models import Models
from apps.webui.models.tools import Tools
from apps.webui.models.users import Users
from apps.webui.routers.users import change_background_random_image_url
from apps.webui.utils import load_toolkit_module_by_id, load_function_module_by_id
<<<<<<< HEAD
=======

from utils.utils import (
    get_admin_user,
    get_verified_user,
    get_current_user,
    get_http_authorization_cred,
    get_password_hash,
    create_token,
)
from utils.task import (
    title_generation_template,
    search_query_generation_template,
    tools_function_calling_generation_template,
)
from utils.misc import (
    get_last_user_message,
    add_or_update_system_message,
    prepend_to_first_user_message_content,
    parse_duration,
)

from apps.rag.utils import get_rag_context, rag_template

>>>>>>> d3146d20
from config import (
    WEBUI_NAME,
    WEBUI_URL,
    WEBUI_AUTH,
    ENV,
    VERSION,
    MODEL_STATUS,
    LOBECHAT_URL,
    CHANGELOG,
    FRONTEND_BUILD_DIR,
    CACHE_DIR,
    STATIC_DIR,
    DEFAULT_LOCALE,
    ENABLE_OPENAI_API,
    ENABLE_OLLAMA_API,
    ENABLE_MODEL_FILTER,
    MODEL_FILTER_LIST,
    GLOBAL_LOG_LEVEL,
    SRC_LOG_LEVELS,
    WEBHOOK_URL,
    ENABLE_ADMIN_EXPORT,
    WEBUI_BUILD_HASH,
    TASK_MODEL,
    TASK_MODEL_EXTERNAL,
    TITLE_GENERATION_PROMPT_TEMPLATE,
    SEARCH_QUERY_GENERATION_PROMPT_TEMPLATE,
    SEARCH_QUERY_PROMPT_LENGTH_THRESHOLD,
    TOOLS_FUNCTION_CALLING_PROMPT_TEMPLATE,
    BACKGROUND_RANDOM_IMAGE_URL,
    SAFE_MODE,
    OAUTH_PROVIDERS,
    ENABLE_OAUTH_SIGNUP,
    OAUTH_MERGE_ACCOUNTS_BY_EMAIL,
    WEBUI_SECRET_KEY,
    WEBUI_SESSION_COOKIE_SAME_SITE,
    WEBUI_SESSION_COOKIE_SECURE,
    AppConfig,
)
from constants import ERROR_MESSAGES, WEBHOOK_MESSAGES, TASKS
from utils.misc import (
    get_last_user_message,
    add_or_update_system_message,
    parse_duration,
)
from utils.task import (
    title_generation_template,
    search_query_generation_template,
    tools_function_calling_generation_template,
)
from utils.utils import (
    get_admin_user,
    get_verified_user,
    get_current_user,
    get_http_authorization_cred,
    get_password_hash,
    create_token,
)
from utils.webhook import post_webhook

if SAFE_MODE:
    print("SAFE MODE ENABLED")
    Functions.deactivate_all_functions()

logging.basicConfig(stream=sys.stdout, level=GLOBAL_LOG_LEVEL)
log = logging.getLogger(__name__)
log.setLevel(SRC_LOG_LEVELS["MAIN"])


class SPAStaticFiles(StaticFiles):
    async def get_response(self, path: str, scope):
        try:
            return await super().get_response(path, scope)
        except (HTTPException, StarletteHTTPException) as ex:
            if ex.status_code == 404:
                return await super().get_response("index.html", scope)
            else:
                raise ex


print(
    rf"""
  ___                    __        __   _     _   _ ___ 
 / _ \ _ __   ___ _ __   \ \      / /__| |__ | | | |_ _|
| | | | '_ \ / _ \ '_ \   \ \ /\ / / _ \ '_ \| | | || | 
| |_| | |_) |  __/ | | |   \ V  V /  __/ |_) | |_| || | 
 \___/| .__/ \___|_| |_|    \_/\_/ \___|_.__/ \___/|___|
      |_|                                               

      
v{VERSION} - building the best open-source AI user interface.
{f"Commit: {WEBUI_BUILD_HASH}" if WEBUI_BUILD_HASH != "dev-build" else ""}
https://github.com/open-webui/open-webui
"""
)


def run_migrations():
    try:
        from alembic.config import Config
        from alembic import command

        alembic_cfg = Config("alembic.ini")
        command.upgrade(alembic_cfg, "head")
    except Exception as e:
        print(f"Error: {e}")


@asynccontextmanager
async def lifespan(app: FastAPI):
    run_migrations()
    await app_start()
    yield


app = FastAPI(
    docs_url="/docs" if ENV == "dev" else None, redoc_url=None, lifespan=lifespan
)

app.state.config = AppConfig()

app.state.config.ENABLE_OPENAI_API = ENABLE_OPENAI_API
app.state.config.ENABLE_OLLAMA_API = ENABLE_OLLAMA_API

app.state.config.ENABLE_MODEL_FILTER = ENABLE_MODEL_FILTER
app.state.config.MODEL_FILTER_LIST = MODEL_FILTER_LIST

app.state.config.WEBHOOK_URL = WEBHOOK_URL

app.state.config.TASK_MODEL = TASK_MODEL
app.state.config.TASK_MODEL_EXTERNAL = TASK_MODEL_EXTERNAL
app.state.config.TITLE_GENERATION_PROMPT_TEMPLATE = TITLE_GENERATION_PROMPT_TEMPLATE
app.state.config.SEARCH_QUERY_GENERATION_PROMPT_TEMPLATE = (
    SEARCH_QUERY_GENERATION_PROMPT_TEMPLATE
)
app.state.config.SEARCH_QUERY_PROMPT_LENGTH_THRESHOLD = (
    SEARCH_QUERY_PROMPT_LENGTH_THRESHOLD
)
app.state.config.TOOLS_FUNCTION_CALLING_PROMPT_TEMPLATE = (
    TOOLS_FUNCTION_CALLING_PROMPT_TEMPLATE
)
app.state.config.BACKGROUND_RANDOM_IMAGE_URL = BACKGROUND_RANDOM_IMAGE_URL

change_background_random_image_url(app.state.config.BACKGROUND_RANDOM_IMAGE_URL)
app.state.MODELS = {}

origins = ["*"]


##################################
#
# ChatCompletion Middleware
#
##################################

async def get_body_and_model_and_user(request):
    # Read the original request body
    body = await request.body()
    body_str = body.decode("utf-8")
    body = json.loads(body_str) if body_str else {}

    model_id = body["model"]
    if model_id not in app.state.MODELS:
        raise Exception("Model not found")
    model = app.state.MODELS[model_id]

    user = get_current_user(
        request,
        get_http_authorization_cred(request.headers.get("Authorization")),
    )

    return body, model, user


def get_task_model_id(default_model_id):
    # Set the task model
    task_model_id = default_model_id
    # Check if the user has a custom task model and use that model
    if app.state.MODELS[task_model_id]["owned_by"] == "ollama":
        if (
                app.state.config.TASK_MODEL
                and app.state.config.TASK_MODEL in app.state.MODELS
        ):
            task_model_id = app.state.config.TASK_MODEL
    else:
        if (
                app.state.config.TASK_MODEL_EXTERNAL
                and app.state.config.TASK_MODEL_EXTERNAL in app.state.MODELS
        ):
            task_model_id = app.state.config.TASK_MODEL_EXTERNAL

    return task_model_id


def get_filter_function_ids(model):
    def get_priority(function_id):
        function = Functions.get_function_by_id(function_id)
        if function is not None and hasattr(function, "valves"):
            return (function.valves if function.valves else {}).get("priority", 0)
        return 0

    filter_ids = [function.id for function in Functions.get_global_filter_functions()]
    if "info" in model and "meta" in model["info"]:
        filter_ids.extend(model["info"]["meta"].get("filterIds", []))
        filter_ids = list(set(filter_ids))

    enabled_filter_ids = [
        function.id
        for function in Functions.get_functions_by_type("filter", active_only=True)
    ]

    filter_ids = [
        filter_id for filter_id in filter_ids if filter_id in enabled_filter_ids
    ]

    filter_ids.sort(key=get_priority)
    return filter_ids


async def get_function_call_response(
        messages,
        files,
        tool_id,
        template,
        task_model_id,
        user,
        __event_emitter__=None,
        __event_call__=None,
):
    tool = Tools.get_tool_by_id(tool_id)
    tools_specs = json.dumps(tool.specs, indent=2)
    content = tools_function_calling_generation_template(template, tools_specs)

    user_message = get_last_user_message(messages)
    prompt = (
            "History:\n"
            + "\n".join(
        [
            f"{message['role'].upper()}: \"\"\"{message['content']}\"\"\""
            for message in messages[::-1][:4]
        ]
    )
            + f"\nQuery: {user_message}"
    )

    print(prompt)

    payload = {
        "model": task_model_id,
        "messages": [
            {"role": "system", "content": content},
            {"role": "user", "content": f"Query: {prompt}"},
        ],
        "stream": False,
        "task": str(TASKS.FUNCTION_CALLING),
    }

    try:
        payload = filter_pipeline(payload, user)
    except Exception as e:
        raise e

    model = app.state.MODELS[task_model_id]

    response = None
    try:
        response = await generate_chat_completions(form_data=payload, user=user)
        content = None

        if hasattr(response, "body_iterator"):
            async for chunk in response.body_iterator:
                data = json.loads(chunk.decode("utf-8"))
                content = data["choices"][0]["message"]["content"]

            # Cleanup any remaining background tasks if necessary
            if response.background is not None:
                await response.background()
        else:
            content = response["choices"][0]["message"]["content"]

        if content is None:
            return None, None, False

        # Parse the function response
        print(f"content: {content}")
        result = json.loads(content)
        print(result)

        citation = None

        if "name" not in result:
            return None, None, False

        # Call the function
        if tool_id in webui_app.state.TOOLS:
            toolkit_module = webui_app.state.TOOLS[tool_id]
        else:
            toolkit_module, _ = load_toolkit_module_by_id(tool_id)
            webui_app.state.TOOLS[tool_id] = toolkit_module

        file_handler = False
        # check if toolkit_module has file_handler self variable
        if hasattr(toolkit_module, "file_handler"):
            file_handler = True
            print("file_handler: ", file_handler)

        if hasattr(toolkit_module, "valves") and hasattr(toolkit_module, "Valves"):
            valves = Tools.get_tool_valves_by_id(tool_id)
            toolkit_module.valves = toolkit_module.Valves(**(valves if valves else {}))

        function = getattr(toolkit_module, result["name"])
        function_result = None
        try:
            # Get the signature of the function
            sig = inspect.signature(function)
            params = result["parameters"]

            # Extra parameters to be passed to the function
            extra_params = {
                "__model__": model,
                "__id__": tool_id,
                "__messages__": messages,
                "__files__": files,
                "__event_emitter__": __event_emitter__,
                "__event_call__": __event_call__,
            }

            # Add extra params in contained in function signature
            for key, value in extra_params.items():
                if key in sig.parameters:
                    params[key] = value

            try:
                setting_enableFileUpdateBase64 = user.settings.ui.get("enableFileUpdateBase64", False)
            except AttributeError:
                setting_enableFileUpdateBase64 = False

            if "__user__" in sig.parameters:
                # Call the function with the '__user__' parameter included
                __user__ = {
                    "id": user.id,
                    "email": user.email,
                    "name": user.name,
                    "role": user.role,
                    "enableFileUpdateBase64": setting_enableFileUpdateBase64 and rag_app.state.config.ENABLE_BASE64,
                }

                try:
                    if hasattr(toolkit_module, "UserValves"):
                        __user__["valves"] = toolkit_module.UserValves(
                            **Tools.get_user_valves_by_id_and_user_id(tool_id, user.id)
                        )
                except Exception as e:
                    print(e)

                params = {**params, "__user__": __user__}

            if inspect.iscoroutinefunction(function):
                function_result = await function(**params)
            else:
                function_result = function(**params)

            if hasattr(toolkit_module, "citation") and toolkit_module.citation:
                citation = {
                    "source": {"name": f"TOOL:{tool.name}/{result['name']}"},
                    "document": [function_result],
                    "metadata": [{"source": result["name"]}],
                }
        except Exception as e:
            print(e)

        # Add the function result to the system prompt
        if function_result is not None:
            return function_result, citation, file_handler
    except Exception as e:
        print(f"Error: {e}")

    return None, None, False


async def chat_completion_functions_handler(
        body, model, user, __event_emitter__, __event_call__
):
    skip_files = None

    filter_ids = get_filter_function_ids(model)
    for filter_id in filter_ids:
        filter = Functions.get_function_by_id(filter_id)
        if not filter:
            continue

        if filter_id in webui_app.state.FUNCTIONS:
            function_module = webui_app.state.FUNCTIONS[filter_id]
        else:
            function_module, _, _ = load_function_module_by_id(filter_id)
            webui_app.state.FUNCTIONS[filter_id] = function_module

        # Check if the function has a file_handler variable
        if hasattr(function_module, "file_handler"):
            skip_files = function_module.file_handler

        if hasattr(function_module, "valves") and hasattr(function_module, "Valves"):
            valves = Functions.get_function_valves_by_id(filter_id)
            function_module.valves = function_module.Valves(
                **(valves if valves else {})
            )

        if not hasattr(function_module, "inlet"):
            continue

        try:
            inlet = function_module.inlet

            # Get the signature of the function
            sig = inspect.signature(inlet)
            params = {"body": body}

            # Extra parameters to be passed to the function
            extra_params = {
                "__model__": model,
                "__id__": filter_id,
                "__event_emitter__": __event_emitter__,
                "__event_call__": __event_call__,
            }

            # Add extra params in contained in function signature
            for key, value in extra_params.items():
                if key in sig.parameters:
                    params[key] = value

            try:
                setting_enableFileUpdateBase64 = user.settings.ui.get("enableFileUpdateBase64", False)
            except AttributeError:
                setting_enableFileUpdateBase64 = False

            if "__user__" in sig.parameters:
                __user__ = {
                    "id": user.id,
                    "email": user.email,
                    "name": user.name,
                    "role": user.role,
                    "enableFileUpdateBase64": setting_enableFileUpdateBase64 and rag_app.state.config.ENABLE_BASE64,
                }

                try:
                    if hasattr(function_module, "UserValves"):
                        __user__["valves"] = function_module.UserValves(
                            **Functions.get_user_valves_by_id_and_user_id(
                                filter_id, user.id
                            )
                        )
                except Exception as e:
                    print(e)

                params = {**params, "__user__": __user__}

            if inspect.iscoroutinefunction(inlet):
                body = await inlet(**params)
            else:
                body = inlet(**params)

        except Exception as e:
            print(f"Error: {e}")
            raise e

    if skip_files:
        if "files" in body:
            del body["files"]

    return body, {}


async def chat_completion_tools_handler(body, user, __event_emitter__, __event_call__):
    skip_files = None

    contexts = []
    citations = None

    task_model_id = get_task_model_id(body["model"])

    # If tool_ids field is present, call the functions
    if "tool_ids" in body:
        print(body["tool_ids"])
        for tool_id in body["tool_ids"]:
            print(tool_id)
            try:
                response, citation, file_handler = await get_function_call_response(
                    messages=body["messages"],
                    files=body.get("files", []),
                    tool_id=tool_id,
                    template=app.state.config.TOOLS_FUNCTION_CALLING_PROMPT_TEMPLATE,
                    task_model_id=task_model_id,
                    user=user,
                    __event_emitter__=__event_emitter__,
                    __event_call__=__event_call__,
                )

                print(file_handler)
                if isinstance(response, str):
                    contexts.append(response)

                if citation:
                    if citations is None:
                        citations = [citation]
                    else:
                        citations.append(citation)

                if file_handler:
                    skip_files = True

            except Exception as e:
                print(f"Error: {e}")
        del body["tool_ids"]
        print(f"tool_contexts: {contexts}")

    if skip_files:
        if "files" in body:
            del body["files"]

    return body, {
        **({"contexts": contexts} if contexts is not None else {}),
        **({"citations": citations} if citations is not None else {}),
    }


async def chat_completion_files_handler(body):
    contexts = []
    citations = None

    if "files" in body:
        files = body["files"]
        del body["files"]

        contexts, citations = get_rag_context(
            files=files,
            messages=body["messages"],
            embedding_function=rag_app.state.EMBEDDING_FUNCTION,
            k=rag_app.state.config.TOP_K,
            reranking_function=rag_app.state.sentence_transformer_rf,
            r=rag_app.state.config.RELEVANCE_THRESHOLD,
            hybrid_search=rag_app.state.config.ENABLE_RAG_HYBRID_SEARCH,
        )

        log.debug(f"rag_contexts: {contexts}, citations: {citations}")

    return body, {
        **({"contexts": contexts} if contexts is not None else {}),
        **({"citations": citations} if citations is not None else {}),
    }


class ChatCompletionMiddleware(BaseHTTPMiddleware):
    async def dispatch(self, request: Request, call_next):
        if request.method == "POST" and any(
                endpoint in request.url.path
                for endpoint in ["/ollama/api/chat", "/chat/completions"]
        ):
            log.debug(f"request.url.path: {request.url.path}")

            try:
                body, model, user = await get_body_and_model_and_user(request)
            except Exception as e:
                return JSONResponse(
                    status_code=status.HTTP_400_BAD_REQUEST,
                    content={"detail": str(e)},
                )

            metadata = {
                "chat_id": body.pop("chat_id", None),
                "message_id": body.pop("id", None),
                "session_id": body.pop("session_id", None),
                "valves": body.pop("valves", None),
            }

            __event_emitter__ = get_event_emitter(metadata)
            __event_call__ = get_event_call(metadata)

            # Initialize data_items to store additional data to be sent to the client
            data_items = []

            # Initialize context, and citations
            contexts = []
            citations = []

            try:
                body, flags = await chat_completion_functions_handler(
                    body, model, user, __event_emitter__, __event_call__
                )
            except Exception as e:
                return JSONResponse(
                    status_code=status.HTTP_400_BAD_REQUEST,
                    content={"detail": str(e)},
                )

            try:
                body, flags = await chat_completion_tools_handler(
                    body, user, __event_emitter__, __event_call__
                )

                contexts.extend(flags.get("contexts", []))
                citations.extend(flags.get("citations", []))
            except Exception as e:
                print(e)
                pass

            try:
                body, flags = await chat_completion_files_handler(body)

                contexts.extend(flags.get("contexts", []))
                citations.extend(flags.get("citations", []))
            except Exception as e:
                print(e)
                pass

            # If context is not empty, insert it into the messages
            if len(contexts) > 0:
                context_string = "/n".join(contexts).strip()
                prompt = get_last_user_message(body["messages"])

                # Workaround for Ollama 2.0+ system prompt issue
                # TODO: replace with add_or_update_system_message
                if model["owned_by"] == "ollama":
                    body["messages"] = prepend_to_first_user_message_content(
                        rag_template(
                            rag_app.state.config.RAG_TEMPLATE, context_string, prompt
                        ),
                        body["messages"],
                    )
                else:
                    body["messages"] = add_or_update_system_message(
                        rag_template(
                            rag_app.state.config.RAG_TEMPLATE, context_string, prompt
                        ),
                        body["messages"],
                    )

            # If there are citations, add them to the data_items
            if len(citations) > 0:
                data_items.append({"citations": citations})

            body["metadata"] = metadata
            modified_body_bytes = json.dumps(body).encode("utf-8")
            # Replace the request body with the modified one
            request._body = modified_body_bytes
            # Set custom header to ensure content-length matches new body length
            request.headers.__dict__["_list"] = [
                (b"content-length", str(len(modified_body_bytes)).encode("utf-8")),
                *[
                    (k, v)
                    for k, v in request.headers.raw
                    if k.lower() != b"content-length"
                ],
            ]

            response = await call_next(request)
            if isinstance(response, StreamingResponse):
                # If it's a streaming response, inject it as SSE event or NDJSON line
                content_type = response.headers.get("Content-Type")
                if "text/event-stream" in content_type:
                    return StreamingResponse(
                        self.openai_stream_wrapper(response.body_iterator, data_items),
                    )
                if "application/x-ndjson" in content_type:
                    return StreamingResponse(
                        self.ollama_stream_wrapper(response.body_iterator, data_items),
                    )

                return response
            else:
                return response

        # If it's not a chat completion request, just pass it through
        response = await call_next(request)
        return response

    async def _receive(self, body: bytes):
        return {"type": "http.request", "body": body, "more_body": False}

    async def openai_stream_wrapper(self, original_generator, data_items):
        for item in data_items:
            yield f"data: {json.dumps(item)}\n\n"

        async for data in original_generator:
            yield data

    async def ollama_stream_wrapper(self, original_generator, data_items):
        for item in data_items:
            yield f"{json.dumps(item)}\n"

        async for data in original_generator:
            yield data


app.add_middleware(ChatCompletionMiddleware)


##################################
#
# Pipeline Middleware
#
##################################


def get_sorted_filters(model_id):
    filters = [
        model
        for model in app.state.MODELS.values()
        if "pipeline" in model
           and "type" in model["pipeline"]
           and model["pipeline"]["type"] == "filter"
           and (
                   model["pipeline"]["pipelines"] == ["*"]
                   or any(
               model_id == target_model_id
               for target_model_id in model["pipeline"]["pipelines"]
           )
           )
    ]
    sorted_filters = sorted(filters, key=lambda x: x["pipeline"]["priority"])
    return sorted_filters


def filter_pipeline(payload, user):
    user = {"id": user.id, "email": user.email, "name": user.name, "role": user.role}
    model_id = payload["model"]
    sorted_filters = get_sorted_filters(model_id)

    model = app.state.MODELS[model_id]

    if "pipeline" in model:
        sorted_filters.append(model)

    for filter in sorted_filters:
        r = None
        try:
            urlIdx = filter["urlIdx"]

            url = openai_app.state.config.OPENAI_API_BASE_URLS[urlIdx]
            key = openai_app.state.config.OPENAI_API_KEYS[urlIdx]

            if key != "":
                headers = {"Authorization": f"Bearer {key}"}
                r = requests.post(
                    f"{url}/{filter['id']}/filter/inlet",
                    headers=headers,
                    json={
                        "user": user,
                        "body": payload,
                    },
                )

                r.raise_for_status()
                payload = r.json()
        except Exception as e:
            # Handle connection error here
            print(f"Connection error: {e}")

            if r is not None:
                res = r.json()
                if "detail" in res:
                    raise Exception(r.status_code, res["detail"])

    return payload


class PipelineMiddleware(BaseHTTPMiddleware):
    async def dispatch(self, request: Request, call_next):
        if request.method == "POST" and (
                "/ollama/api/chat" in request.url.path
                or "/chat/completions" in request.url.path
        ):
            log.debug(f"request.url.path: {request.url.path}")

            # Read the original request body
            body = await request.body()
            # Decode body to string
            body_str = body.decode("utf-8")
            # Parse string to JSON
            data = json.loads(body_str) if body_str else {}

            user = get_current_user(
                request,
                get_http_authorization_cred(request.headers.get("Authorization")),
            )

            try:
                data = filter_pipeline(data, user)
            except Exception as e:
                return JSONResponse(
                    status_code=e.args[0],
                    content={"detail": e.args[1]},
                )

            modified_body_bytes = json.dumps(data).encode("utf-8")
            # Replace the request body with the modified one
            request._body = modified_body_bytes
            # Set custom header to ensure content-length matches new body length
            request.headers.__dict__["_list"] = [
                (b"content-length", str(len(modified_body_bytes)).encode("utf-8")),
                *[
                    (k, v)
                    for k, v in request.headers.raw
                    if k.lower() != b"content-length"
                ],
            ]

        response = await call_next(request)
        return response

    async def _receive(self, body: bytes):
        return {"type": "http.request", "body": body, "more_body": False}


app.add_middleware(PipelineMiddleware)

app.add_middleware(
    CORSMiddleware,
    allow_origins=origins,
    allow_credentials=True,
    allow_methods=["*"],
    allow_headers=["*"],
)


@app.middleware("http")
async def commit_session_after_request(request: Request, call_next):
    response = await call_next(request)
    log.debug("Commit session after request")
    Session.commit()
    return response


@app.middleware("http")
async def check_url(request: Request, call_next):
    if len(app.state.MODELS) == 0:
        await get_all_models()
    else:
        pass

    start_time = int(time.time())
    response = await call_next(request)
    process_time = int(time.time()) - start_time
    response.headers["X-Process-Time"] = str(process_time)

    return response


@app.middleware("http")
async def update_embedding_function(request: Request, call_next):
    response = await call_next(request)
    if "/embedding/update" in request.url.path:
        webui_app.state.EMBEDDING_FUNCTION = rag_app.state.EMBEDDING_FUNCTION
    return response


app.mount("/ws", socket_app)

app.mount("/ollama", ollama_app)
app.mount("/openai", openai_app)

app.mount("/images/api/v1", images_app)
app.mount("/filter/api/v1", filter_app)
app.mount("/audio/api/v1", audio_app)
app.mount("/rag/api/v1", rag_app)

app.mount("/api/v1", webui_app)

webui_app.state.EMBEDDING_FUNCTION = rag_app.state.EMBEDDING_FUNCTION


async def get_all_models():
    # TODO: Optimize this function
    pipe_models = []
    openai_models = []
    ollama_models = []

    pipe_models = await get_pipe_models()

    if app.state.config.ENABLE_OPENAI_API:
        openai_models = await get_openai_models()
        openai_models = openai_models["data"]

    if app.state.config.ENABLE_OLLAMA_API:
        ollama_models = await get_ollama_models()
        ollama_models = [
            {
                "id": model["model"],
                "name": model["name"],
                "object": "model",
                "created": int(time.time()),
                "owned_by": "ollama",
                "ollama": model,
            }
            for model in ollama_models["models"]
        ]

    models = pipe_models + openai_models + ollama_models

    global_action_ids = [
        function.id for function in Functions.get_global_action_functions()
    ]
    enabled_action_ids = [
        function.id
        for function in Functions.get_functions_by_type("action", active_only=True)
    ]

    custom_models = Models.get_all_models()
    for custom_model in custom_models:
        if custom_model.base_model_id == None:
            for model in models:
                if (
                        custom_model.id == model["id"]
                        or custom_model.id == model["id"].split(":")[0]
                ):
                    model["name"] = custom_model.name
                    model["info"] = custom_model.model_dump()

                    action_ids = []
                    if "info" in model and "meta" in model["info"]:
                        action_ids.extend(model["info"]["meta"].get("actionIds", []))

                    model["action_ids"] = action_ids
        else:
            owned_by = "openai"
            pipe = None
            action_ids = []

            for model in models:
                if (
                        custom_model.base_model_id == model["id"]
                        or custom_model.base_model_id == model["id"].split(":")[0]
                ):
                    owned_by = model["owned_by"]
                    if "pipe" in model:
                        pipe = model["pipe"]

                    if "info" in model and "meta" in model["info"]:
                        action_ids.extend(model["info"]["meta"].get("actionIds", []))
                    break

            models.append(
                {
                    "id": custom_model.id,
                    "name": custom_model.name,
                    "object": "model",
                    "created": custom_model.created_at,
                    "owned_by": owned_by,
                    "info": custom_model.model_dump(),
                    "preset": True,
                    **({"pipe": pipe} if pipe is not None else {}),
                    "action_ids": action_ids,
                }
            )

    for model in models:
        action_ids = []
        if "action_ids" in model:
            action_ids = model["action_ids"]
            del model["action_ids"]

        action_ids = action_ids + global_action_ids
        action_ids = list(set(action_ids))
        action_ids = [
            action_id for action_id in action_ids if action_id in enabled_action_ids
        ]

        model["actions"] = []
        for action_id in action_ids:
            action = Functions.get_function_by_id(action_id)

            if action_id in webui_app.state.FUNCTIONS:
                function_module = webui_app.state.FUNCTIONS[action_id]
            else:
                function_module, _, _ = load_function_module_by_id(action_id)
                webui_app.state.FUNCTIONS[action_id] = function_module

            if hasattr(function_module, "actions"):
                actions = function_module.actions
                model["actions"].extend(
                    [
                        {
                            "id": f"{action_id}.{_action['id']}",
                            "name": _action.get(
                                "name", f"{action.name} ({_action['id']})"
                            ),
                            "description": action.meta.description,
                            "icon_url": _action.get(
                                "icon_url", action.meta.manifest.get("icon_url", None)
                            ),
                        }
                        for _action in actions
                    ]
                )
            else:
                model["actions"].append(
                    {
                        "id": action_id,
                        "name": action.name,
                        "description": action.meta.description,
                        "icon_url": action.meta.manifest.get("icon_url", None),
                    }
                )

    app.state.MODELS = {model["id"]: model for model in models}
    webui_app.state.MODELS = app.state.MODELS

    return models


@app.get("/api/models")
async def get_models(user=Depends(get_verified_user)):
    models = await get_all_models()

    # Filter out filter pipelines
    models = [
        model
        for model in models
        if "pipeline" not in model or model["pipeline"].get("type", None) != "filter"
    ]

    if app.state.config.ENABLE_MODEL_FILTER:
        if user.role != "admin":
            models = list(
                filter(
                    lambda model: model["id"] in app.state.config.MODEL_FILTER_LIST,
                    models,
                )
            )
            return {"data": models}

    return {"data": models}


@app.post("/api/chat/completions")
async def generate_chat_completions(form_data: dict, user=Depends(get_verified_user)):
    model_id = form_data["model"]

    if model_id not in app.state.MODELS:
        raise HTTPException(
            status_code=status.HTTP_404_NOT_FOUND,
            detail="Model not found",
        )
    model = app.state.MODELS[model_id]

    # `task` field is used to determine the type of the request, e.g. `title_generation`, `query_generation`, etc.
    task = None
    if "task" in form_data:
        task = form_data["task"]
        del form_data["task"]

    if task:
        if "metadata" in form_data:
            form_data["metadata"]["task"] = task
        else:
            form_data["metadata"] = {"task": task}

    if model.get("pipe"):
        return await generate_function_chat_completion(form_data, user=user)
    if model["owned_by"] == "ollama":
        print("generate_ollama_chat_completion")
        return await generate_ollama_chat_completion(form_data, user=user)
    else:
        try:
            await filter_message(form_data, user, model)
            return await generate_openai_chat_completion(form_data, user=user)
        except Exception as e:
            raise HTTPException(status_code=503, detail=str(e))


@app.post("/api/chat/completed")
async def chat_completed(form_data: dict, user=Depends(get_verified_user)):
    data = form_data
    model_id = data["model"]
    if model_id not in app.state.MODELS:
        raise HTTPException(
            status_code=status.HTTP_404_NOT_FOUND,
            detail="Model not found",
        )
    model = app.state.MODELS[model_id]

    sorted_filters = get_sorted_filters(model_id)
    if "pipeline" in model:
        sorted_filters = [model] + sorted_filters

    for filter in sorted_filters:
        r = None
        try:
            urlIdx = filter["urlIdx"]

            url = openai_app.state.config.OPENAI_API_BASE_URLS[urlIdx]
            key = openai_app.state.config.OPENAI_API_KEYS[urlIdx]

            if key != "":
                headers = {"Authorization": f"Bearer {key}"}
                r = requests.post(
                    f"{url}/{filter['id']}/filter/outlet",
                    headers=headers,
                    json={
                        "user": {
                            "id": user.id,
                            "name": user.name,
                            "email": user.email,
                            "role": user.role,
                        },
                        "body": data,
                    },
                )

                r.raise_for_status()
                data = r.json()
        except Exception as e:
            # Handle connection error here
            print(f"Connection error: {e}")

            if r is not None:
                try:
                    res = r.json()
                    if "detail" in res:
                        return JSONResponse(
                            status_code=r.status_code,
                            content=res,
                        )
                except Exception:
                    pass

            else:
                pass

    __event_emitter__ = get_event_emitter(
        {
            "chat_id": data["chat_id"],
            "message_id": data["id"],
            "session_id": data["session_id"],
        }
    )

    __event_call__ = get_event_call(
        {
            "chat_id": data["chat_id"],
            "message_id": data["id"],
            "session_id": data["session_id"],
        }
    )

    def get_priority(function_id):
        function = Functions.get_function_by_id(function_id)
        if function is not None and hasattr(function, "valves"):
            return (function.valves if function.valves else {}).get("priority", 0)
        return 0

    filter_ids = [function.id for function in Functions.get_global_filter_functions()]
    if "info" in model and "meta" in model["info"]:
        filter_ids.extend(model["info"]["meta"].get("filterIds", []))
        filter_ids = list(set(filter_ids))

    enabled_filter_ids = [
        function.id
        for function in Functions.get_functions_by_type("filter", active_only=True)
    ]
    filter_ids = [
        filter_id for filter_id in filter_ids if filter_id in enabled_filter_ids
    ]

    # Sort filter_ids by priority, using the get_priority function
    filter_ids.sort(key=get_priority)

    for filter_id in filter_ids:
        filter = Functions.get_function_by_id(filter_id)
        if not filter:
            continue

        if filter_id in webui_app.state.FUNCTIONS:
            function_module = webui_app.state.FUNCTIONS[filter_id]
        else:
            function_module, _, _ = load_function_module_by_id(filter_id)
            webui_app.state.FUNCTIONS[filter_id] = function_module

        if hasattr(function_module, "valves") and hasattr(function_module, "Valves"):
            valves = Functions.get_function_valves_by_id(filter_id)
            function_module.valves = function_module.Valves(
                **(valves if valves else {})
            )

        if not hasattr(function_module, "outlet"):
            continue
        try:
            outlet = function_module.outlet

            # Get the signature of the function
            sig = inspect.signature(outlet)
            params = {"body": data}

            # Extra parameters to be passed to the function
            extra_params = {
                "__model__": model,
                "__id__": filter_id,
                "__event_emitter__": __event_emitter__,
                "__event_call__": __event_call__,
            }

            # Add extra params in contained in function signature
            for key, value in extra_params.items():
                if key in sig.parameters:
                    params[key] = value

            try:
                setting_enableFileUpdateBase64 = user.settings.ui.get("enableFileUpdateBase64", False)
            except AttributeError:
                setting_enableFileUpdateBase64 = False

            if "__user__" in sig.parameters:
                __user__ = {
                    "id": user.id,
                    "email": user.email,
                    "name": user.name,
                    "role": user.role,
                    "enableFileUpdateBase64": setting_enableFileUpdateBase64 and rag_app.state.config.ENABLE_BASE64,
                }

                try:
                    if hasattr(function_module, "UserValves"):
                        __user__["valves"] = function_module.UserValves(
                            **Functions.get_user_valves_by_id_and_user_id(
                                filter_id, user.id
                            )
                        )
                except Exception as e:
                    print(e)

                params = {**params, "__user__": __user__}

            if inspect.iscoroutinefunction(outlet):
                data = await outlet(**params)
            else:
                data = outlet(**params)

        except Exception as e:
            print(f"Error: {e}")
            return JSONResponse(
                status_code=status.HTTP_400_BAD_REQUEST,
                content={"detail": str(e)},
            )

    return data


@app.post("/api/chat/actions/{action_id}")
<<<<<<< HEAD
async def chat_completed(
        action_id: str, form_data: dict, user=Depends(get_verified_user)
):
=======
async def chat_action(action_id: str, form_data: dict, user=Depends(get_verified_user)):
    if "." in action_id:
        action_id, sub_action_id = action_id.split(".")
    else:
        sub_action_id = None

>>>>>>> d3146d20
    action = Functions.get_function_by_id(action_id)
    if not action:
        raise HTTPException(
            status_code=status.HTTP_404_NOT_FOUND,
            detail="Action not found",
        )

    data = form_data
    model_id = data["model"]
    if model_id not in app.state.MODELS:
        raise HTTPException(
            status_code=status.HTTP_404_NOT_FOUND,
            detail="Model not found",
        )
    model = app.state.MODELS[model_id]

    __event_emitter__ = get_event_emitter(
        {
            "chat_id": data["chat_id"],
            "message_id": data["id"],
            "session_id": data["session_id"],
        }
    )
    __event_call__ = get_event_call(
        {
            "chat_id": data["chat_id"],
            "message_id": data["id"],
            "session_id": data["session_id"],
        }
    )

    if action_id in webui_app.state.FUNCTIONS:
        function_module = webui_app.state.FUNCTIONS[action_id]
    else:
        function_module, _, _ = load_function_module_by_id(action_id)
        webui_app.state.FUNCTIONS[action_id] = function_module

    if hasattr(function_module, "valves") and hasattr(function_module, "Valves"):
        valves = Functions.get_function_valves_by_id(action_id)
        function_module.valves = function_module.Valves(**(valves if valves else {}))

    if hasattr(function_module, "action"):
        try:
            action = function_module.action

            # Get the signature of the function
            sig = inspect.signature(action)
            params = {"body": data}

            # Extra parameters to be passed to the function
            extra_params = {
                "__model__": model,
                "__id__": sub_action_id if sub_action_id is not None else action_id,
                "__event_emitter__": __event_emitter__,
                "__event_call__": __event_call__,
            }

            # Add extra params in contained in function signature
            for key, value in extra_params.items():
                if key in sig.parameters:
                    params[key] = value

            if "__user__" in sig.parameters:
                __user__ = {
                    "id": user.id,
                    "email": user.email,
                    "name": user.name,
                    "role": user.role,
                }

                try:
                    if hasattr(function_module, "UserValves"):
                        __user__["valves"] = function_module.UserValves(
                            **Functions.get_user_valves_by_id_and_user_id(
                                action_id, user.id
                            )
                        )
                except Exception as e:
                    print(e)

                params = {**params, "__user__": __user__}

            if inspect.iscoroutinefunction(action):
                data = await action(**params)
            else:
                data = action(**params)

        except Exception as e:
            print(f"Error: {e}")
            return JSONResponse(
                status_code=status.HTTP_400_BAD_REQUEST,
                content={"detail": str(e)},
            )

    return data


##################################
#
# Task Endpoints
#
##################################


# TODO: Refactor task API endpoints below into a separate file


@app.get("/api/task/config")
async def get_task_config(user=Depends(get_verified_user)):
    return {
        "TASK_MODEL": app.state.config.TASK_MODEL,
        "TASK_MODEL_EXTERNAL": app.state.config.TASK_MODEL_EXTERNAL,
        "TITLE_GENERATION_PROMPT_TEMPLATE": app.state.config.TITLE_GENERATION_PROMPT_TEMPLATE,
        "SEARCH_QUERY_GENERATION_PROMPT_TEMPLATE": app.state.config.SEARCH_QUERY_GENERATION_PROMPT_TEMPLATE,
        "SEARCH_QUERY_PROMPT_LENGTH_THRESHOLD": app.state.config.SEARCH_QUERY_PROMPT_LENGTH_THRESHOLD,
        "TOOLS_FUNCTION_CALLING_PROMPT_TEMPLATE": app.state.config.TOOLS_FUNCTION_CALLING_PROMPT_TEMPLATE,
        "BACKGROUND_RANDOM_IMAGE_URL": app.state.config.BACKGROUND_RANDOM_IMAGE_URL,
    }


class TaskConfigForm(BaseModel):
    TASK_MODEL: Optional[str]
    TASK_MODEL_EXTERNAL: Optional[str]
    TITLE_GENERATION_PROMPT_TEMPLATE: str
    SEARCH_QUERY_GENERATION_PROMPT_TEMPLATE: str
    SEARCH_QUERY_PROMPT_LENGTH_THRESHOLD: int
    TOOLS_FUNCTION_CALLING_PROMPT_TEMPLATE: str
    BACKGROUND_RANDOM_IMAGE_URL: str


@app.post("/api/task/config/update")
async def update_task_config(form_data: TaskConfigForm, user=Depends(get_admin_user)):
    app.state.config.TASK_MODEL = form_data.TASK_MODEL
    app.state.config.TASK_MODEL_EXTERNAL = form_data.TASK_MODEL_EXTERNAL
    app.state.config.TITLE_GENERATION_PROMPT_TEMPLATE = (
        form_data.TITLE_GENERATION_PROMPT_TEMPLATE
    )
    app.state.config.SEARCH_QUERY_GENERATION_PROMPT_TEMPLATE = (
        form_data.SEARCH_QUERY_GENERATION_PROMPT_TEMPLATE
    )
    app.state.config.SEARCH_QUERY_PROMPT_LENGTH_THRESHOLD = (
        form_data.SEARCH_QUERY_PROMPT_LENGTH_THRESHOLD
    )
    app.state.config.TOOLS_FUNCTION_CALLING_PROMPT_TEMPLATE = (
        form_data.TOOLS_FUNCTION_CALLING_PROMPT_TEMPLATE
    )

    if form_data.BACKGROUND_RANDOM_IMAGE_URL != app.state.config.BACKGROUND_RANDOM_IMAGE_URL:
        app.state.config.BACKGROUND_RANDOM_IMAGE_URL = form_data.BACKGROUND_RANDOM_IMAGE_URL
        change_background_random_image_url(app.state.config.BACKGROUND_RANDOM_IMAGE_URL)

    return {
        "TASK_MODEL": app.state.config.TASK_MODEL,
        "TASK_MODEL_EXTERNAL": app.state.config.TASK_MODEL_EXTERNAL,
        "TITLE_GENERATION_PROMPT_TEMPLATE": app.state.config.TITLE_GENERATION_PROMPT_TEMPLATE,
        "SEARCH_QUERY_GENERATION_PROMPT_TEMPLATE": app.state.config.SEARCH_QUERY_GENERATION_PROMPT_TEMPLATE,
        "SEARCH_QUERY_PROMPT_LENGTH_THRESHOLD": app.state.config.SEARCH_QUERY_PROMPT_LENGTH_THRESHOLD,
        "TOOLS_FUNCTION_CALLING_PROMPT_TEMPLATE": app.state.config.TOOLS_FUNCTION_CALLING_PROMPT_TEMPLATE,
        "BACKGROUND_RANDOM_IMAGE_URL": app.state.config.BACKGROUND_RANDOM_IMAGE_URL,
    }


@app.post("/api/task/title/completions")
async def generate_title(form_data: dict, user=Depends(get_verified_user)):
    print("generate_title")

    model_id = form_data["model"]
    if model_id not in app.state.MODELS:
        raise HTTPException(
            status_code=status.HTTP_404_NOT_FOUND,
            detail="Model not found",
        )

    # Check if the user has a custom task model
    # If the user has a custom task model, use that model
    model_id = get_task_model_id(model_id)

    print(model_id)

    template = app.state.config.TITLE_GENERATION_PROMPT_TEMPLATE

    content = title_generation_template(
        template,
        form_data["prompt"],
        {
            "name": user.name,
            "location": user.info.get("location") if user.info else None,
        },
    )

    payload = {
        "model": model_id,
        "messages": [{"role": "user", "content": content}],
        "stream": False,
        "max_tokens": 50,
        "chat_id": form_data.get("chat_id", None),
        "task": str(TASKS.TITLE_GENERATION),
    }

    log.debug(payload)

    try:
        payload = filter_pipeline(payload, user)
    except Exception as e:
        return JSONResponse(
            status_code=e.args[0],
            content={"detail": e.args[1]},
        )

    if "chat_id" in payload:
        del payload["chat_id"]

    return await generate_chat_completions(form_data=payload, user=user)


@app.post("/api/task/query/completions")
async def generate_search_query(form_data: dict, user=Depends(get_verified_user)):
    print("generate_search_query")

    if len(form_data["prompt"]) < app.state.config.SEARCH_QUERY_PROMPT_LENGTH_THRESHOLD:
        raise HTTPException(
            status_code=status.HTTP_400_BAD_REQUEST,
            detail=f"Skip search query generation for short prompts (< {app.state.config.SEARCH_QUERY_PROMPT_LENGTH_THRESHOLD} characters)",
        )

    model_id = form_data["model"]
    if model_id not in app.state.MODELS:
        raise HTTPException(
            status_code=status.HTTP_404_NOT_FOUND,
            detail="Model not found",
        )

    # Check if the user has a custom task model
    # If the user has a custom task model, use that model
    model_id = get_task_model_id(model_id)

    print(model_id)

    template = app.state.config.SEARCH_QUERY_GENERATION_PROMPT_TEMPLATE

    content = search_query_generation_template(
        template, form_data["prompt"], {"name": user.name}
    )

    payload = {
        "model": model_id,
        "messages": [{"role": "user", "content": content}],
        "stream": False,
        "max_tokens": 30,
        "task": str(TASKS.QUERY_GENERATION),
    }

    print(payload)

    try:
        payload = filter_pipeline(payload, user)
    except Exception as e:
        return JSONResponse(
            status_code=e.args[0],
            content={"detail": e.args[1]},
        )

    if "chat_id" in payload:
        del payload["chat_id"]

    return await generate_chat_completions(form_data=payload, user=user)


@app.post("/api/task/emoji/completions")
async def generate_emoji(form_data: dict, user=Depends(get_verified_user)):
    print("generate_emoji")

    model_id = form_data["model"]
    if model_id not in app.state.MODELS:
        raise HTTPException(
            status_code=status.HTTP_404_NOT_FOUND,
            detail="Model not found",
        )

    # Check if the user has a custom task model
    # If the user has a custom task model, use that model
    model_id = get_task_model_id(model_id)

    print(model_id)

    template = '''
Your task is to reflect the speaker's likely facial expression through a fitting emoji. Interpret emotions from the message and reflect their facial expression using fitting, diverse emojis (e.g., 😊, 😢, 😡, 😱).

Message: """{{prompt}}"""
'''

    content = title_generation_template(
        template,
        form_data["prompt"],
        {
            "name": user.name,
            "location": user.info.get("location") if user.info else None,
        },
    )

    payload = {
        "model": model_id,
        "messages": [{"role": "user", "content": content}],
        "stream": False,
        "max_tokens": 4,
        "chat_id": form_data.get("chat_id", None),
        "task": str(TASKS.EMOJI_GENERATION),
    }

    log.debug(payload)

    try:
        payload = filter_pipeline(payload, user)
    except Exception as e:
        return JSONResponse(
            status_code=e.args[0],
            content={"detail": e.args[1]},
        )

    if "chat_id" in payload:
        del payload["chat_id"]

    return await generate_chat_completions(form_data=payload, user=user)


@app.post("/api/task/tools/completions")
async def get_tools_function_calling(form_data: dict, user=Depends(get_verified_user)):
    print("get_tools_function_calling")

    model_id = form_data["model"]
    if model_id not in app.state.MODELS:
        raise HTTPException(
            status_code=status.HTTP_404_NOT_FOUND,
            detail="Model not found",
        )

    # Check if the user has a custom task model
    # If the user has a custom task model, use that model
    model_id = get_task_model_id(model_id)

    print(model_id)
    template = app.state.config.TOOLS_FUNCTION_CALLING_PROMPT_TEMPLATE

    try:
        context, _, _ = await get_function_call_response(
            form_data["messages"],
            form_data.get("files", []),
            form_data["tool_id"],
            template,
            model_id,
            user,
        )
        return context
    except Exception as e:
        return JSONResponse(
            status_code=e.args[0],
            content={"detail": e.args[1]},
        )


##################################
#
# Pipelines Endpoints
#
##################################


# TODO: Refactor pipelines API endpoints below into a separate file


@app.get("/api/pipelines/list")
async def get_pipelines_list(user=Depends(get_admin_user)):
    responses = await get_openai_models(raw=True)

    print(responses)
    urlIdxs = [
        idx
        for idx, response in enumerate(responses)
        if response != None and "pipelines" in response
    ]

    return {
        "data": [
            {
                "url": openai_app.state.config.OPENAI_API_BASE_URLS[urlIdx],
                "idx": urlIdx,
            }
            for urlIdx in urlIdxs
        ]
    }


@app.post("/api/pipelines/upload")
async def upload_pipeline(
        urlIdx: int = Form(...), file: UploadFile = File(...), user=Depends(get_admin_user)
):
    print("upload_pipeline", urlIdx, file.filename)
    # Check if the uploaded file is a python file
    if not file.filename.endswith(".py"):
        raise HTTPException(
            status_code=status.HTTP_400_BAD_REQUEST,
            detail="Only Python (.py) files are allowed.",
        )

    upload_folder = f"{CACHE_DIR}/pipelines"
    os.makedirs(upload_folder, exist_ok=True)
    file_path = os.path.join(upload_folder, file.filename)

    r = None
    try:
        # Save the uploaded file
        with open(file_path, "wb") as buffer:
            shutil.copyfileobj(file.file, buffer)

        url = openai_app.state.config.OPENAI_API_BASE_URLS[urlIdx]
        key = openai_app.state.config.OPENAI_API_KEYS[urlIdx]

        headers = {"Authorization": f"Bearer {key}"}

        with open(file_path, "rb") as f:
            files = {"file": f}
            r = requests.post(f"{url}/pipelines/upload", headers=headers, files=files)

        r.raise_for_status()
        data = r.json()

        return {**data}
    except Exception as e:
        # Handle connection error here
        print(f"Connection error: {e}")

        detail = "Pipeline not found"
        status_code = status.HTTP_404_NOT_FOUND
        if r is not None:
            status_code = r.status_code
            try:
                res = r.json()
                if "detail" in res:
                    detail = res["detail"]
            except:
                pass

        raise HTTPException(
            status_code=status_code,
            detail=detail,
        )
    finally:
        # Ensure the file is deleted after the upload is completed or on failure
        if os.path.exists(file_path):
            os.remove(file_path)


class AddPipelineForm(BaseModel):
    url: str
    urlIdx: int


@app.post("/api/pipelines/add")
async def add_pipeline(form_data: AddPipelineForm, user=Depends(get_admin_user)):
    r = None
    try:
        urlIdx = form_data.urlIdx

        url = openai_app.state.config.OPENAI_API_BASE_URLS[urlIdx]
        key = openai_app.state.config.OPENAI_API_KEYS[urlIdx]

        headers = {"Authorization": f"Bearer {key}"}
        r = requests.post(
            f"{url}/pipelines/add", headers=headers, json={"url": form_data.url}
        )

        r.raise_for_status()
        data = r.json()

        return {**data}
    except Exception as e:
        # Handle connection error here
        print(f"Connection error: {e}")

        detail = "Pipeline not found"
        if r is not None:
            try:
                res = r.json()
                if "detail" in res:
                    detail = res["detail"]
            except:
                pass

        raise HTTPException(
            status_code=(r.status_code if r is not None else status.HTTP_404_NOT_FOUND),
            detail=detail,
        )


class DeletePipelineForm(BaseModel):
    id: str
    urlIdx: int


@app.delete("/api/pipelines/delete")
async def delete_pipeline(form_data: DeletePipelineForm, user=Depends(get_admin_user)):
    r = None
    try:
        urlIdx = form_data.urlIdx

        url = openai_app.state.config.OPENAI_API_BASE_URLS[urlIdx]
        key = openai_app.state.config.OPENAI_API_KEYS[urlIdx]

        headers = {"Authorization": f"Bearer {key}"}
        r = requests.delete(
            f"{url}/pipelines/delete", headers=headers, json={"id": form_data.id}
        )

        r.raise_for_status()
        data = r.json()

        return {**data}
    except Exception as e:
        # Handle connection error here
        print(f"Connection error: {e}")

        detail = "Pipeline not found"
        if r is not None:
            try:
                res = r.json()
                if "detail" in res:
                    detail = res["detail"]
            except:
                pass

        raise HTTPException(
            status_code=(r.status_code if r is not None else status.HTTP_404_NOT_FOUND),
            detail=detail,
        )


@app.get("/api/pipelines")
async def get_pipelines(urlIdx: Optional[int] = None, user=Depends(get_admin_user)):
    r = None
    try:
        url = openai_app.state.config.OPENAI_API_BASE_URLS[urlIdx]
        key = openai_app.state.config.OPENAI_API_KEYS[urlIdx]

        headers = {"Authorization": f"Bearer {key}"}
        r = requests.get(f"{url}/pipelines", headers=headers)

        r.raise_for_status()
        data = r.json()

        return {**data}
    except Exception as e:
        # Handle connection error here
        print(f"Connection error: {e}")

        detail = "Pipeline not found"
        if r is not None:
            try:
                res = r.json()
                if "detail" in res:
                    detail = res["detail"]
            except:
                pass

        raise HTTPException(
            status_code=(r.status_code if r is not None else status.HTTP_404_NOT_FOUND),
            detail=detail,
        )


@app.get("/api/pipelines/{pipeline_id}/valves")
async def get_pipeline_valves(
        urlIdx: Optional[int],
        pipeline_id: str,
        user=Depends(get_admin_user),
):
    models = await get_all_models()
    r = None
    try:
        url = openai_app.state.config.OPENAI_API_BASE_URLS[urlIdx]
        key = openai_app.state.config.OPENAI_API_KEYS[urlIdx]

        headers = {"Authorization": f"Bearer {key}"}
        r = requests.get(f"{url}/{pipeline_id}/valves", headers=headers)

        r.raise_for_status()
        data = r.json()

        return {**data}
    except Exception as e:
        # Handle connection error here
        print(f"Connection error: {e}")

        detail = "Pipeline not found"

        if r is not None:
            try:
                res = r.json()
                if "detail" in res:
                    detail = res["detail"]
            except:
                pass

        raise HTTPException(
            status_code=(r.status_code if r is not None else status.HTTP_404_NOT_FOUND),
            detail=detail,
        )


@app.get("/api/pipelines/{pipeline_id}/valves/spec")
async def get_pipeline_valves_spec(
        urlIdx: Optional[int],
        pipeline_id: str,
        user=Depends(get_admin_user),
):
    models = await get_all_models()

    r = None
    try:
        url = openai_app.state.config.OPENAI_API_BASE_URLS[urlIdx]
        key = openai_app.state.config.OPENAI_API_KEYS[urlIdx]

        headers = {"Authorization": f"Bearer {key}"}
        r = requests.get(f"{url}/{pipeline_id}/valves/spec", headers=headers)

        r.raise_for_status()
        data = r.json()

        return {**data}
    except Exception as e:
        # Handle connection error here
        print(f"Connection error: {e}")

        detail = "Pipeline not found"
        if r is not None:
            try:
                res = r.json()
                if "detail" in res:
                    detail = res["detail"]
            except:
                pass

        raise HTTPException(
            status_code=(r.status_code if r is not None else status.HTTP_404_NOT_FOUND),
            detail=detail,
        )


@app.post("/api/pipelines/{pipeline_id}/valves/update")
async def update_pipeline_valves(
        urlIdx: Optional[int],
        pipeline_id: str,
        form_data: dict,
        user=Depends(get_admin_user),
):
    models = await get_all_models()

    r = None
    try:
        url = openai_app.state.config.OPENAI_API_BASE_URLS[urlIdx]
        key = openai_app.state.config.OPENAI_API_KEYS[urlIdx]

        headers = {"Authorization": f"Bearer {key}"}
        r = requests.post(
            f"{url}/{pipeline_id}/valves/update",
            headers=headers,
            json={**form_data},
        )

        r.raise_for_status()
        data = r.json()

        return {**data}
    except Exception as e:
        # Handle connection error here
        print(f"Connection error: {e}")

        detail = "Pipeline not found"

        if r is not None:
            try:
                res = r.json()
                if "detail" in res:
                    detail = res["detail"]
            except:
                pass

        raise HTTPException(
            status_code=(r.status_code if r is not None else status.HTTP_404_NOT_FOUND),
            detail=detail,
        )


##################################
#
# Config Endpoints
#
##################################


@app.get("/api/config")
async def get_app_config():
    return {
        "status": True,
        "name": WEBUI_NAME,
        "model_status": MODEL_STATUS,
        "lobeChat_url": LOBECHAT_URL,
        "version": VERSION,
        "default_locale": str(DEFAULT_LOCALE),
        "default_models": webui_app.state.config.DEFAULT_MODELS,
        "default_prompt_suggestions": webui_app.state.config.DEFAULT_PROMPT_SUGGESTIONS,
        "features": {
            "auth": WEBUI_AUTH,
            "auth_trusted_header": bool(webui_app.state.AUTH_TRUSTED_EMAIL_HEADER),
            "enable_signup": webui_app.state.config.ENABLE_SIGNUP,
            "enable_login_form": webui_app.state.config.ENABLE_LOGIN_FORM,
            "enable_web_search": rag_app.state.config.ENABLE_RAG_WEB_SEARCH,
            "enable_image_generation": images_app.state.config.ENABLED,
            "enable_community_sharing": webui_app.state.config.ENABLE_COMMUNITY_SHARING,
            "enable_admin_export": ENABLE_ADMIN_EXPORT,
        },
        "audio": {
            "tts": {
                "engine": audio_app.state.config.TTS_ENGINE,
                "voice": audio_app.state.config.TTS_VOICE,
            },
            "stt": {
                "engine": audio_app.state.config.STT_ENGINE,
            },
        },
        "oauth": {
            "providers": {
                name: config.get("name", name)
                for name, config in OAUTH_PROVIDERS.items()
            }
        },
    }


@app.get("/api/config/model/filter")
async def get_model_filter_config(user=Depends(get_admin_user)):
    return {
        "enabled": app.state.config.ENABLE_MODEL_FILTER,
        "models": app.state.config.MODEL_FILTER_LIST,
    }


class ModelFilterConfigForm(BaseModel):
    enabled: bool
    models: List[str]


@app.post("/api/config/model/filter")
async def update_model_filter_config(
        form_data: ModelFilterConfigForm, user=Depends(get_admin_user)
):
    app.state.config.ENABLE_MODEL_FILTER = form_data.enabled
    app.state.config.MODEL_FILTER_LIST = form_data.models

    return {
        "enabled": app.state.config.ENABLE_MODEL_FILTER,
        "models": app.state.config.MODEL_FILTER_LIST,
    }


# TODO: webhook endpoint should be under config endpoints


@app.get("/api/webhook")
async def get_webhook_url(user=Depends(get_admin_user)):
    return {
        "url": app.state.config.WEBHOOK_URL,
    }


class UrlForm(BaseModel):
    url: str


@app.post("/api/webhook")
async def update_webhook_url(form_data: UrlForm, user=Depends(get_admin_user)):
    app.state.config.WEBHOOK_URL = form_data.url
    webui_app.state.WEBHOOK_URL = app.state.config.WEBHOOK_URL
    return {"url": app.state.config.WEBHOOK_URL}


@app.get("/api/version")
async def get_app_config():
    return {
        "version": VERSION,
    }


@app.get("/api/changelog")
async def get_app_changelog():
    return {key: CHANGELOG[key] for idx, key in enumerate(CHANGELOG) if idx < 5}


@app.get("/api/version/updates")
async def get_app_latest_release_version():
    try:
        async with aiohttp.ClientSession(trust_env=True) as session:
            async with session.get(
                    "https://api.github.com/repos/open-webui/open-webui/releases/latest"
            ) as response:
                response.raise_for_status()
                data = await response.json()
                latest_version = data["tag_name"]

                return {"current": VERSION, "latest": latest_version[1:]}
    except aiohttp.ClientError as e:
        raise HTTPException(
            status_code=status.HTTP_503_SERVICE_UNAVAILABLE,
            detail=ERROR_MESSAGES.RATE_LIMIT_EXCEEDED,
        )


############################
# OAuth Login & Callback
############################

oauth = OAuth()

for provider_name, provider_config in OAUTH_PROVIDERS.items():
    oauth.register(
        name=provider_name,
        client_id=provider_config["client_id"],
        client_secret=provider_config["client_secret"],
        server_metadata_url=provider_config["server_metadata_url"],
        client_kwargs={
            "scope": provider_config["scope"],
        },
        redirect_uri=provider_config["redirect_uri"],
    )

# SessionMiddleware is used by authlib for oauth
if len(OAUTH_PROVIDERS) > 0:
    app.add_middleware(
        SessionMiddleware,
        secret_key=WEBUI_SECRET_KEY,
        session_cookie="oui-session",
        same_site=WEBUI_SESSION_COOKIE_SAME_SITE,
        https_only=WEBUI_SESSION_COOKIE_SECURE,
    )


@app.get("/oauth/{provider}/login")
async def oauth_login(provider: str, request: Request):
    if provider not in OAUTH_PROVIDERS:
        raise HTTPException(404)
    # If the provider has a custom redirect URL, use that, otherwise automatically generate one
    redirect_uri = OAUTH_PROVIDERS[provider].get("redirect_uri") or request.url_for(
        "oauth_callback", provider=provider
    )
    return await oauth.create_client(provider).authorize_redirect(request, redirect_uri)


# OAuth login logic is as follows:
# 1. Attempt to find a user with matching subject ID, tied to the provider
# 2. If OAUTH_MERGE_ACCOUNTS_BY_EMAIL is true, find a user with the email address provided via OAuth
#    - This is considered insecure in general, as OAuth providers do not always verify email addresses
# 3. If there is no user, and ENABLE_OAUTH_SIGNUP is true, create a user
#    - Email addresses are considered unique, so we fail registration if the email address is alreayd taken
@app.get("/oauth/{provider}/callback")
async def oauth_callback(provider: str, request: Request, response: Response):
    if provider not in OAUTH_PROVIDERS:
        raise HTTPException(404)
    client = oauth.create_client(provider)
    try:
        token = await client.authorize_access_token(request)
    except Exception as e:
        log.warning(f"OAuth callback error: {e}")
        raise HTTPException(400, detail=ERROR_MESSAGES.INVALID_CRED)
    user_data: UserInfo = token["userinfo"]

    sub = user_data.get("sub")
    if not sub:
        log.warning(f"OAuth callback failed, sub is missing: {user_data}")
        raise HTTPException(400, detail=ERROR_MESSAGES.INVALID_CRED)
    provider_sub = f"{provider}@{sub}"
    email = user_data.get("email", "").lower()
    # We currently mandate that email addresses are provided
    if not email:
        log.warning(f"OAuth callback failed, email is missing: {user_data}")
        raise HTTPException(400, detail=ERROR_MESSAGES.INVALID_CRED)

    # Check if the user exists
    user = Users.get_user_by_oauth_sub(provider_sub)

    if not user:
        # If the user does not exist, check if merging is enabled
        if OAUTH_MERGE_ACCOUNTS_BY_EMAIL.value:
            # Check if the user exists by email
            user = Users.get_user_by_email(email)
            if user:
                # Update the user with the new oauth sub
                Users.update_user_oauth_sub_by_id(user.id, provider_sub)

    if not user:
        # If the user does not exist, check if signups are enabled
        if ENABLE_OAUTH_SIGNUP.value:
            # Check if an existing user with the same email already exists
            existing_user = Users.get_user_by_email(user_data.get("email", "").lower())
            if existing_user:
                raise HTTPException(400, detail=ERROR_MESSAGES.EMAIL_TAKEN)

            picture_claim = webui_app.state.config.OAUTH_PICTURE_CLAIM
            picture_url = user_data.get(picture_claim, "")
            if picture_url:
                # Download the profile image into a base64 string
                try:
                    async with aiohttp.ClientSession() as session:
                        async with session.get(picture_url) as resp:
                            picture = await resp.read()
                            base64_encoded_picture = base64.b64encode(picture).decode(
                                "utf-8"
                            )
                            guessed_mime_type = mimetypes.guess_type(picture_url)[0]
                            if guessed_mime_type is None:
                                # assume JPG, browsers are tolerant enough of image formats
                                guessed_mime_type = "image/jpeg"
                            picture_url = f"data:{guessed_mime_type};base64,{base64_encoded_picture}"
                except Exception as e:
                    log.error(f"Error downloading profile image '{picture_url}': {e}")
                    picture_url = ""
            if not picture_url:
                picture_url = "/user.png"
            username_claim = webui_app.state.config.OAUTH_USERNAME_CLAIM
            role = (
                "admin"
                if Users.get_num_users() == 0
                else webui_app.state.config.DEFAULT_USER_ROLE
            )
            user = Auths.insert_new_auth(
                email=email,
                password=get_password_hash(
                    str(uuid.uuid4())
                ),  # Random password, not used
                name=user_data.get(username_claim, "User"),
                profile_image_url=picture_url,
                role=role,
                oauth_sub=provider_sub,
            )

            if webui_app.state.config.WEBHOOK_URL:
                post_webhook(
                    webui_app.state.config.WEBHOOK_URL,
                    WEBHOOK_MESSAGES.USER_SIGNUP(user.name),
                    {
                        "action": "signup",
                        "message": WEBHOOK_MESSAGES.USER_SIGNUP(user.name),
                        "user": user.model_dump_json(exclude_none=True),
                    },
                )
        else:
            raise HTTPException(
                status.HTTP_403_FORBIDDEN, detail=ERROR_MESSAGES.ACCESS_PROHIBITED
            )

    jwt_token = create_token(
        data={"id": user.id},
        expires_delta=parse_duration(webui_app.state.config.JWT_EXPIRES_IN),
    )

    # Set the cookie token
    response.set_cookie(
        key="token",
        value=jwt_token,
        httponly=True,  # Ensures the cookie is not accessible via JavaScript
    )

    # Redirect back to the frontend with the JWT token
    redirect_url = f"{request.base_url}auth#token={jwt_token}"
    return RedirectResponse(url=redirect_url)


@app.get("/manifest.json")
async def get_manifest_json():
    return {
        "name": WEBUI_NAME,
        "short_name": WEBUI_NAME,
        "start_url": "/",
        "display": "standalone",
        "background_color": "#343541",
        "orientation": "portrait-primary",
        "icons": [{"src": "/static/logo.png", "type": "image/png", "sizes": "500x500"}],
    }


@app.get("/opensearch.xml")
async def get_opensearch_xml():
    xml_content = rf"""
    <OpenSearchDescription xmlns="http://a9.com/-/spec/opensearch/1.1/" xmlns:moz="http://www.mozilla.org/2006/browser/search/">
    <ShortName>{WEBUI_NAME}</ShortName>
    <Description>Search {WEBUI_NAME}</Description>
    <InputEncoding>UTF-8</InputEncoding>
    <Image width="16" height="16" type="image/x-icon">{WEBUI_URL}/static/favicon.png</Image>
    <Url type="text/html" method="get" template="{WEBUI_URL}/?q={"{searchTerms}"}"/>
    <moz:SearchForm>{WEBUI_URL}</moz:SearchForm>
    </OpenSearchDescription>
    """
    return Response(content=xml_content, media_type="application/xml")


@app.get("/health")
async def healthcheck():
    return {"status": True}


@app.get("/health/db")
async def healthcheck_with_db():
    Session.execute(text("SELECT 1;")).all()
    return {"status": True}


app.mount("/static", StaticFiles(directory=STATIC_DIR), name="static")
app.mount("/cache", StaticFiles(directory=CACHE_DIR), name="cache")

if os.path.exists(FRONTEND_BUILD_DIR):
    mimetypes.add_type("text/javascript", ".js")
    app.mount(
        "/",
        SPAStaticFiles(directory=FRONTEND_BUILD_DIR, html=True),
        name="spa-static-files",
    )
else:
    log.warning(
        f"Frontend build directory not found at '{FRONTEND_BUILD_DIR}'. Serving API only."
    )<|MERGE_RESOLUTION|>--- conflicted
+++ resolved
@@ -3,7 +3,6 @@
 import json
 import logging
 import mimetypes
-<<<<<<< HEAD
 import os
 import shutil
 import sys
@@ -11,15 +10,12 @@
 import uuid
 from contextlib import asynccontextmanager
 from typing import List, Optional
-=======
-import shutil
-import inspect
->>>>>>> d3146d20
 
 import aiohttp
 import requests
 from authlib.integrations.starlette_client import OAuth
 from authlib.oidc.core import UserInfo
+
 from fastapi import FastAPI, Request, Depends, status, UploadFile, File, Form
 from fastapi import HTTPException
 from fastapi.middleware.cors import CORSMiddleware
@@ -32,14 +28,11 @@
 from starlette.middleware.sessions import SessionMiddleware
 from starlette.responses import StreamingResponse, Response, RedirectResponse
 
-<<<<<<< HEAD
 from apps.audio.main import app as audio_app
 from apps.filter.main import app as filter_app, filter_message, app_start
 from apps.images.main import app as images_app
-=======
 
 from apps.socket.main import app as socket_app, get_event_emitter, get_event_call
->>>>>>> d3146d20
 from apps.ollama.main import (
     app as ollama_app,
     get_all_models as get_ollama_models,
@@ -66,8 +59,6 @@
 from apps.webui.models.users import Users
 from apps.webui.routers.users import change_background_random_image_url
 from apps.webui.utils import load_toolkit_module_by_id, load_function_module_by_id
-<<<<<<< HEAD
-=======
 
 from utils.utils import (
     get_admin_user,
@@ -91,7 +82,6 @@
 
 from apps.rag.utils import get_rag_context, rag_template
 
->>>>>>> d3146d20
 from config import (
     WEBUI_NAME,
     WEBUI_URL,
@@ -1338,18 +1328,12 @@
 
 
 @app.post("/api/chat/actions/{action_id}")
-<<<<<<< HEAD
-async def chat_completed(
-        action_id: str, form_data: dict, user=Depends(get_verified_user)
-):
-=======
 async def chat_action(action_id: str, form_data: dict, user=Depends(get_verified_user)):
     if "." in action_id:
         action_id, sub_action_id = action_id.split(".")
     else:
         sub_action_id = None
 
->>>>>>> d3146d20
     action = Functions.get_function_by_id(action_id)
     if not action:
         raise HTTPException(
@@ -1418,6 +1402,7 @@
                     "email": user.email,
                     "name": user.name,
                     "role": user.role,
+                    "enableFileUpdateBase64": setting_enableFileUpdateBase64 and rag_app.state.config.ENABLE_BASE64,
                 }
 
                 try:
