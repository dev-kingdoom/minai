--- conflicted
+++ resolved
@@ -271,16 +271,9 @@
 	"File": "Tệp",
 	"File Mode": "Chế độ Tệp văn bản",
 	"File not found.": "Không tìm thấy tệp.",
-<<<<<<< HEAD
-	"Filter": "",
-	"Filter is now globally disabled": "",
-	"Filter is now globally enabled": "",
-	"Filters": "",
-=======
 	"Filter is now globally disabled": "Bộ lọc hiện đã bị vô hiệu hóa trên toàn hệ thống",
 	"Filter is now globally enabled": "Bộ lọc hiện được kích hoạt trên toàn hệ thống",
 	"Filters": "Lọc",
->>>>>>> 9bcd4ce5
 	"Fingerprint spoofing detected: Unable to use initials as avatar. Defaulting to default profile image.": "Phát hiện giả mạo vân tay: Không thể sử dụng tên viết tắt làm hình đại diện. Mặc định là hình ảnh hồ sơ mặc định.",
 	"Fluidly stream large external response chunks": "Truyền tải các khối phản hồi bên ngoài lớn một cách trôi chảy",
 	"Focus chat input": "Tập trung vào nội dung chat",
@@ -360,18 +353,10 @@
 	"May": "Tháng 5",
 	"Memories accessible by LLMs will be shown here.": "Memory có thể truy cập bởi LLMs sẽ hiển thị ở đây.",
 	"Memory": "Memory",
-<<<<<<< HEAD
-	"Memory added successfully": "",
-	"Memory cleared successfully": "",
-	"Memory deleted successfully": "",
-	"Memory updated successfully": "",
-	"Message Filter Settings": "",
-=======
 	"Memory added successfully": "Memory đã được thêm thành công",
 	"Memory cleared successfully": "Memory đã bị xóa",
 	"Memory deleted successfully": "Memory đã bị loại bỏ",
 	"Memory updated successfully": "Memory đã cập nhật thành công",
->>>>>>> 9bcd4ce5
 	"Messages you send after creating your link won't be shared. Users with the URL will be able to view the shared chat.": "Tin nhắn bạn gửi sau khi tạo liên kết sẽ không được chia sẻ. Người dùng có URL sẽ có thể xem cuộc trò chuyện được chia sẻ.",
 	"Minimum Score": "Score tối thiểu",
 	"Mirostat": "Mirostat",
