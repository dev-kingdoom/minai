<script lang="ts">
  import MarkdownTokens from './MarkdownTokens.svelte';
  import DOMPurify from 'dompurify';
  import { createEventDispatcher, onMount, getContext } from 'svelte';
  const i18n = getContext('i18n');

  import fileSaver from 'file-saver';
  const { saveAs } = fileSaver;

  import { marked, type Token } from 'marked';
  import { unescapeHtml } from '$lib/utils';

  import { WEBUI_BASE_URL } from '$lib/constants';

  import CodeBlock from '$lib/components/chat/Messages/CodeBlock.svelte';
  import MarkdownInlineTokens from '$lib/components/chat/Messages/Markdown/MarkdownInlineTokens.svelte';
  import KatexRenderer from './KatexRenderer.svelte';
  import Collapsible from '$lib/components/common/Collapsible.svelte';
  import Tooltip from '$lib/components/common/Tooltip.svelte';
  import ArrowDownTray from '$lib/components/icons/ArrowDownTray.svelte';
  import Iframe from '$lib/components/common/Iframe.svelte';

  const dispatch = createEventDispatcher();



  interface Props {
    id: string;
    tokens: Token[];
    top?: boolean;
    attributes?: any;
    save?: boolean;
    onTaskClick?: Function;
    onSourceClick?: Function;
  }

  let {
    id,
    tokens,
    top = true,
    attributes = {},
    save = false,
    onTaskClick = () => {},
    onSourceClick = () => {}
  }: Props = $props();

  const headerComponent = (depth: number) => {
    return 'h' + depth;
  };

  const exportTableToCSVHandler = (token, tokenIdx = 0) => {
    console.log('Exporting table to CSV');

    // Extract header row text and escape for CSV.
    const header = token.header.map((headerCell) => `"${headerCell.text.replace(/"/g, '""')}"`);

    // Create an array for rows that will hold the mapped cell text.
    const rows = token.rows.map((row) =>
      row.map((cell) => {
        // Map tokens into a single text
        const cellContent = cell.tokens.map((token) => token.text).join('');
        // Escape double quotes and wrap the content in double quotes
        return `"${cellContent.replace(/"/g, '""')}"`;
      })
    );

    // Combine header and rows
    const csvData = [header, ...rows];

    // Join the rows using commas (,) as the separator and rows using newline (\n).
    const csvContent = csvData.map((row) => row.join(',')).join('\n');

    // Log rows and CSV content to ensure everything is correct.
    console.log(csvData);
    console.log(csvContent);

    // To handle Unicode characters, you need to prefix the data with a BOM:
    const bom = '\uFEFF'; // BOM for UTF-8

    // Create a new Blob prefixed with the BOM to ensure proper Unicode encoding.
    const blob = new Blob([bom + csvContent], { type: 'text/csv;charset=UTF-8' });

    // Use FileSaver.js's saveAs function to save the generated CSV file.
    saveAs(blob, `table-${id}-${tokenIdx}.csv`);
  };
</script>

<!-- {JSON.stringify(tokens)} -->
{#each tokens as token, tokenIdx (tokenIdx)}
<<<<<<< HEAD
  {#if token.type === 'hr'}
    <hr class=" border-gray-100 dark:border-gray-850" />
  {:else if token.type === 'heading'}
    <svelte:element
      this={headerComponent(token.depth)}
      dir="auto"
    >
      <MarkdownInlineTokens
        id={`${id}-${tokenIdx}-h`}
        {onSourceClick}
        tokens={token.tokens}
      />
    </svelte:element>
  {:else if token.type === 'code'}
    {#if token.raw.includes('```')}
      <CodeBlock
        id={`${id}-${tokenIdx}`}
        {attributes}
        code={token?.text ?? ''}
        lang={token?.lang ?? ''}
        onCode={(value) => {
          dispatch('code', value);
        }}
        onSave={(e) => {
          dispatch('update', {
            raw: token.raw,
            oldContent: token.text,
            newContent: value
          });
        }}
        {save}
        {token}
      />
    {:else}
      {token.text}
    {/if}
  {:else if token.type === 'table'}
    <div class="relative w-full group">
      <div class="scrollbar-hidden relative overflow-x-auto max-w-full rounded-lg">
        <table class=" w-full text-sm text-left text-gray-500 dark:text-gray-400 max-w-full rounded-xl">
          <thead class="text-xs text-gray-700 uppercase bg-gray-50 dark:bg-gray-850 dark:text-gray-400 border-none">
            <tr class="">
              {#each token.header as header, headerIdx}
                <th
                  style={token.align[headerIdx] ? '' : `text-align: ${token.align[headerIdx]}`}
                  class="px-3! py-1.5! cursor-pointer border border-gray-100 dark:border-gray-850"
                  scope="col"
                >
                  <div class="flex flex-col gap-1.5 text-left">
                    <div class="shrink-0 break-normal">
                      <MarkdownInlineTokens
                        id={`${id}-${tokenIdx}-header-${headerIdx}`}
                        {onSourceClick}
                        tokens={header.tokens}
                      />
                    </div>
                  </div>
                </th>
              {/each}
            </tr>
          </thead>
          <tbody>
            {#each token.rows as row, rowIdx}
              <tr class="bg-white dark:bg-gray-900 dark:border-gray-850 text-xs">
                {#each row ?? [] as cell, cellIdx}
                  <td
                    style={token.align[cellIdx] ? '' : `text-align: ${token.align[cellIdx]}`}
                    class="px-3! py-1.5! text-gray-900 dark:text-white w-max border border-gray-100 dark:border-gray-850"
                  >
                    <div class="flex flex-col break-normal">
                      <MarkdownInlineTokens
                        id={`${id}-${tokenIdx}-row-${rowIdx}-${cellIdx}`}
                        {onSourceClick}
                        tokens={cell.tokens}
                      />
                    </div>
                  </td>
                {/each}
              </tr>
            {/each}
          </tbody>
        </table>
      </div>
=======
	{#if token.type === 'hr'}
		<hr class=" border-gray-100 dark:border-gray-850" />
	{:else if token.type === 'heading'}
		<svelte:element this={headerComponent(token.depth)} dir="auto">
			<MarkdownInlineTokens id={`${id}-${tokenIdx}-h`} tokens={token.tokens} {onSourceClick} />
		</svelte:element>
	{:else if token.type === 'code'}
		{#if token.raw.includes('```')}
			<CodeBlock
				id={`${id}-${tokenIdx}`}
				{token}
				lang={token?.lang ?? ''}
				code={token?.text ?? ''}
				{attributes}
				{save}
				onCode={(value) => {
					dispatch('code', value);
				}}
				onSave={(value) => {
					dispatch('update', {
						raw: token.raw,
						oldContent: token.text,
						newContent: value
					});
				}}
			/>
		{:else}
			{token.text}
		{/if}
	{:else if token.type === 'table'}
		<div class="relative w-full group">
			<div class="scrollbar-hidden relative overflow-x-auto max-w-full rounded-lg">
				<table
					class=" w-full text-sm text-left text-gray-500 dark:text-gray-400 max-w-full rounded-xl"
				>
					<thead
						class="text-xs text-gray-700 uppercase bg-gray-50 dark:bg-gray-850 dark:text-gray-400 border-none"
					>
						<tr class="">
							{#each token.header as header, headerIdx}
								<th
									scope="col"
									class="px-3! py-1.5! cursor-pointer border border-gray-100 dark:border-gray-850"
									style={token.align[headerIdx] ? '' : `text-align: ${token.align[headerIdx]}`}
								>
									<div class="flex flex-col gap-1.5 text-left">
										<div class="shrink-0 break-normal">
											<MarkdownInlineTokens
												id={`${id}-${tokenIdx}-header-${headerIdx}`}
												tokens={header.tokens}
												{onSourceClick}
											/>
										</div>
									</div>
								</th>
							{/each}
						</tr>
					</thead>
					<tbody>
						{#each token.rows as row, rowIdx}
							<tr class="bg-white dark:bg-gray-900 dark:border-gray-850 text-xs">
								{#each row ?? [] as cell, cellIdx}
									<td
										class="px-3! py-1.5! text-gray-900 dark:text-white w-max border border-gray-100 dark:border-gray-850"
										style={token.align[cellIdx] ? '' : `text-align: ${token.align[cellIdx]}`}
									>
										<div class="flex flex-col break-normal">
											<MarkdownInlineTokens
												id={`${id}-${tokenIdx}-row-${rowIdx}-${cellIdx}`}
												tokens={cell.tokens}
												{onSourceClick}
											/>
										</div>
									</td>
								{/each}
							</tr>
						{/each}
					</tbody>
				</table>
			</div>
>>>>>>> 331caad5

      <div class=" absolute top-1 right-1.5 z-20 invisible group-hover:visible">
        <Tooltip content={$i18n.t('Export to CSV')}>
          <button
            class="p-1 rounded-lg bg-transparent transition"
            onclick={(e) => {
              e.stopPropagation();
              exportTableToCSVHandler(token, tokenIdx);
            }}
          >
            <ArrowDownTray
              className=" size-3.5"
              strokeWidth="1.5"
            />
          </button>
        </Tooltip>
      </div>
    </div>
  {:else if token.type === 'blockquote'}
    <blockquote dir="auto">
      <MarkdownTokens
        id={`${id}-${tokenIdx}`}
        {onSourceClick}
        {onTaskClick}
        tokens={token.tokens}
      />
    </blockquote>
  {:else if token.type === 'list'}
    {#if token.ordered}
      <ol start={token.start || 1}>
        {#each token.items as item, itemIdx}
          <li
            class="text-start"
            dir="auto"
          >
            {#if item?.task}
              <input
                class=" translate-y-[1px] -translate-x-1"
                checked={item.checked}
                type="checkbox"
                onchange={(e) => {
                  onTaskClick({
                    id: id,
                    token: token,
                    tokenIdx: tokenIdx,
                    item: item,
                    itemIdx: itemIdx,
                    checked: e.target.checked
                  });
                }}
              />
            {/if}

            <MarkdownTokens
              id={`${id}-${tokenIdx}-${itemIdx}`}
              {onSourceClick}
              {onTaskClick}
              tokens={item.tokens}
              top={token.loose}
            />
          </li>
        {/each}
      </ol>
    {:else}
      <ul>
        {#each token.items as item, itemIdx}
          <li
            class="text-start"
            dir="auto"
          >
            {#if item?.task}
              <input
                class=" translate-y-[1px] -translate-x-1"
                checked={item.checked}
                type="checkbox"
                onchange={(e) => {
                  onTaskClick({
                    id: id,
                    token: token,
                    tokenIdx: tokenIdx,
                    item: item,
                    itemIdx: itemIdx,
                    checked: e.target.checked
                  });
                }}
              />
            {/if}

            <MarkdownTokens
              id={`${id}-${tokenIdx}-${itemIdx}`}
              {onSourceClick}
              {onTaskClick}
              tokens={item.tokens}
              top={token.loose}
            />
          </li>
        {/each}
      </ul>
    {/if}
  {:else if token.type === 'details'}
    <Collapsible
      attributes={token?.attributes}
      className="w-full space-y-1"
      dir="auto"
      title={token.summary}
    >
      {#snippet content()}
                                    <div
          
          class=" mb-1.5"
        >
          <MarkdownTokens
            id={`${id}-${tokenIdx}-d`}
            attributes={token?.attributes}
            {onSourceClick}
            {onTaskClick}
            tokens={marked.lexer(token.text)}
          />
        </div>
                                  {/snippet}
    </Collapsible>
  {:else if token.type === 'html'}
    {@const html = DOMPurify.sanitize(token.text)}
    {#if html && html.includes('<video')}
      {@html html}
    {:else if token.text.includes(`<iframe src="${WEBUI_BASE_URL}/api/v1/files/`)}
      {@html `${token.text}`}
    {:else}
      {token.text}
    {/if}
  {:else if token.type === 'iframe'}
    <Iframe
      src="{WEBUI_BASE_URL}/api/v1/files/{token.fileId}/content"
      title={token.fileId}
    />
  {:else if token.type === 'paragraph'}
    <p dir="auto">
      <MarkdownInlineTokens
        id={`${id}-${tokenIdx}-p`}
        {onSourceClick}
        tokens={token.tokens ?? []}
      />
    </p>
  {:else if token.type === 'text'}
    {#if top}
      <p dir="auto">
        {#if token.tokens}
          <MarkdownInlineTokens
            id={`${id}-${tokenIdx}-t`}
            {onSourceClick}
            tokens={token.tokens}
          />
        {:else}
          {unescapeHtml(token.text)}
        {/if}
      </p>
    {:else if token.tokens}
      <MarkdownInlineTokens
        id={`${id}-${tokenIdx}-p`}
        {onSourceClick}
        tokens={token.tokens ?? []}
      />
    {:else}
      {unescapeHtml(token.text)}
    {/if}
  {:else if token.type === 'inlineKatex'}
    {#if token.text}
      <KatexRenderer
        content={token.text}
        displayMode={token?.displayMode ?? false}
      />
    {/if}
  {:else if token.type === 'blockKatex'}
    {#if token.text}
      <KatexRenderer
        content={token.text}
        displayMode={token?.displayMode ?? false}
      />
    {/if}
  {:else if token.type === 'space'}
    <div class="my-2"></div>
  {:else}
    {console.log('Unknown token', token)}
  {/if}
{/each}<|MERGE_RESOLUTION|>--- conflicted
+++ resolved
@@ -87,7 +87,6 @@
 
 <!-- {JSON.stringify(tokens)} -->
 {#each tokens as token, tokenIdx (tokenIdx)}
-<<<<<<< HEAD
   {#if token.type === 'hr'}
     <hr class=" border-gray-100 dark:border-gray-850" />
   {:else if token.type === 'heading'}
@@ -111,7 +110,7 @@
         onCode={(value) => {
           dispatch('code', value);
         }}
-        onSave={(e) => {
+        onSave={(value) => {
           dispatch('update', {
             raw: token.raw,
             oldContent: token.text,
@@ -171,88 +170,6 @@
           </tbody>
         </table>
       </div>
-=======
-	{#if token.type === 'hr'}
-		<hr class=" border-gray-100 dark:border-gray-850" />
-	{:else if token.type === 'heading'}
-		<svelte:element this={headerComponent(token.depth)} dir="auto">
-			<MarkdownInlineTokens id={`${id}-${tokenIdx}-h`} tokens={token.tokens} {onSourceClick} />
-		</svelte:element>
-	{:else if token.type === 'code'}
-		{#if token.raw.includes('```')}
-			<CodeBlock
-				id={`${id}-${tokenIdx}`}
-				{token}
-				lang={token?.lang ?? ''}
-				code={token?.text ?? ''}
-				{attributes}
-				{save}
-				onCode={(value) => {
-					dispatch('code', value);
-				}}
-				onSave={(value) => {
-					dispatch('update', {
-						raw: token.raw,
-						oldContent: token.text,
-						newContent: value
-					});
-				}}
-			/>
-		{:else}
-			{token.text}
-		{/if}
-	{:else if token.type === 'table'}
-		<div class="relative w-full group">
-			<div class="scrollbar-hidden relative overflow-x-auto max-w-full rounded-lg">
-				<table
-					class=" w-full text-sm text-left text-gray-500 dark:text-gray-400 max-w-full rounded-xl"
-				>
-					<thead
-						class="text-xs text-gray-700 uppercase bg-gray-50 dark:bg-gray-850 dark:text-gray-400 border-none"
-					>
-						<tr class="">
-							{#each token.header as header, headerIdx}
-								<th
-									scope="col"
-									class="px-3! py-1.5! cursor-pointer border border-gray-100 dark:border-gray-850"
-									style={token.align[headerIdx] ? '' : `text-align: ${token.align[headerIdx]}`}
-								>
-									<div class="flex flex-col gap-1.5 text-left">
-										<div class="shrink-0 break-normal">
-											<MarkdownInlineTokens
-												id={`${id}-${tokenIdx}-header-${headerIdx}`}
-												tokens={header.tokens}
-												{onSourceClick}
-											/>
-										</div>
-									</div>
-								</th>
-							{/each}
-						</tr>
-					</thead>
-					<tbody>
-						{#each token.rows as row, rowIdx}
-							<tr class="bg-white dark:bg-gray-900 dark:border-gray-850 text-xs">
-								{#each row ?? [] as cell, cellIdx}
-									<td
-										class="px-3! py-1.5! text-gray-900 dark:text-white w-max border border-gray-100 dark:border-gray-850"
-										style={token.align[cellIdx] ? '' : `text-align: ${token.align[cellIdx]}`}
-									>
-										<div class="flex flex-col break-normal">
-											<MarkdownInlineTokens
-												id={`${id}-${tokenIdx}-row-${rowIdx}-${cellIdx}`}
-												tokens={cell.tokens}
-												{onSourceClick}
-											/>
-										</div>
-									</td>
-								{/each}
-							</tr>
-						{/each}
-					</tbody>
-				</table>
-			</div>
->>>>>>> 331caad5
 
       <div class=" absolute top-1 right-1.5 z-20 invisible group-hover:visible">
         <Tooltip content={$i18n.t('Export to CSV')}>
