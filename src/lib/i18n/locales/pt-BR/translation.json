{
	"'s', 'm', 'h', 'd', 'w' or '-1' for no expiration.": "'s', 'm', 'h', 'd', 'w' ou '-1' para não expirar.",
	"(Beta)": "(Beta)",
	"(e.g. `sh webui.sh --api`)": "(por exemplo, `sh webui.sh --api`)",
	"(latest)": "(mais recente)",
	"{{modelName}} is thinking...": "{{modelName}} está pensando...",
	"{{user}}'s Chats": "",
	"{{webUIName}} Backend Required": "{{webUIName}} Backend Necessário",
	"a user": "um usuário",
	"About": "Sobre",
	"Account": "Conta",
	"Accurate information": "",
	"Add a model": "Adicionar um modelo",
	"Add a model tag name": "Adicionar um nome de tag de modelo",
	"Add a short description about what this modelfile does": "Adicione uma breve descrição sobre o que este arquivo de modelo faz",
	"Add a short title for this prompt": "Adicione um título curto para este prompt",
	"Add a tag": "Adicionar uma tag",
	"Add custom prompt": "",
	"Add Docs": "Adicionar Documentos",
	"Add Files": "Adicionar Arquivos",
	"Add message": "Adicionar mensagem",
	"Add Model": "",
	"Add Tags": "adicionar tags",
	"Add User": "",
	"Adjusting these settings will apply changes universally to all users.": "Ajustar essas configurações aplicará alterações universalmente a todos os usuários.",
	"admin": "administrador",
	"Admin Panel": "Painel do Administrador",
	"Admin Settings": "Configurações do Administrador",
	"Advanced Parameters": "Parâmetros Avançados",
	"all": "todos",
	"All Documents": "",
	"All Users": "Todos os Usuários",
	"Allow": "Permitir",
	"Allow Chat Deletion": "Permitir Exclusão de Bate-papo",
	"alphanumeric characters and hyphens": "caracteres alfanuméricos e hífens",
	"Already have an account?": "Já tem uma conta?",
	"an assistant": "um assistente",
	"and": "e",
	"and create a new shared link.": "",
	"API Base URL": "URL Base da API",
	"API Key": "Chave da API",
	"API Key created.": "",
	"API keys": "",
	"API RPM": "API RPM",
	"April": "",
	"Archive": "",
	"Archived Chats": "Bate-papos arquivados",
	"are allowed - Activate this command by typing": "são permitidos - Ative este comando digitando",
	"Are you sure?": "Tem certeza?",
	"Attach file": "",
	"Attention to detail": "",
	"Audio": "Áudio",
	"August": "",
	"Auto-playback response": "Reprodução automática da resposta",
	"Auto-send input after 3 sec.": "Enviar entrada automaticamente após 3 segundos.",
	"AUTOMATIC1111 Base URL": "URL Base do AUTOMATIC1111",
	"AUTOMATIC1111 Base URL is required.": "A URL Base do AUTOMATIC1111 é obrigatória.",
	"available!": "disponível!",
	"Back": "Voltar",
	"Bad Response": "",
	"before": "",
	"Being lazy": "",
	"Builder Mode": "Modo de Construtor",
	"Bypass SSL verification for Websites": "",
	"Cancel": "Cancelar",
	"Categories": "Categorias",
	"Change Password": "Alterar Senha",
	"Chat": "Bate-papo",
	"Chat History": "Histórico de Bate-papo",
	"Chat History is off for this browser.": "O histórico de bate-papo está desativado para este navegador.",
	"Chats": "Bate-papos",
	"Check Again": "Verifique novamente",
	"Check for updates": "Verificar atualizações",
	"Checking for updates...": "Verificando atualizações...",
	"Choose a model before saving...": "Escolha um modelo antes de salvar...",
	"Chunk Overlap": "Sobreposição de Fragmento",
	"Chunk Params": "Parâmetros de Fragmento",
	"Chunk Size": "Tamanho do Fragmento",
	"Citation": "",
	"Click here for help.": "Clique aqui para obter ajuda.",
	"Click here to": "",
	"Click here to check other modelfiles.": "Clique aqui para verificar outros arquivos de modelo.",
	"Click here to select": "Clique aqui para selecionar",
	"Click here to select a csv file.": "",
	"Click here to select documents.": "Clique aqui para selecionar documentos.",
	"click here.": "clique aqui.",
	"Click on the user role button to change a user's role.": "Clique no botão de função do usuário para alterar a função de um usuário.",
	"Close": "Fechar",
	"Collection": "Coleção",
	"ComfyUI": "",
	"ComfyUI Base URL": "",
	"ComfyUI Base URL is required.": "",
	"Command": "Comando",
	"Confirm Password": "Confirmar Senha",
	"Connections": "Conexões",
	"Content": "Conteúdo",
	"Context Length": "Comprimento do Contexto",
	"Continue Response": "",
	"Conversation Mode": "Modo de Conversa",
	"Copied shared chat URL to clipboard!": "",
	"Copy": "",
	"Copy last code block": "Copiar último bloco de código",
	"Copy last response": "Copiar última resposta",
	"Copy Link": "",
	"Copying to clipboard was successful!": "Cópia para a área de transferência bem-sucedida!",
	"Create a concise, 3-5 word phrase as a header for the following query, strictly adhering to the 3-5 word limit and avoiding the use of the word 'title':": "Crie uma frase concisa de 3 a 5 palavras como cabeçalho para a seguinte consulta, aderindo estritamente ao limite de 3 a 5 palavras e evitando o uso da palavra 'título':",
	"Create a modelfile": "Criar um arquivo de modelo",
	"Create Account": "Criar Conta",
	"Create new key": "",
	"Create new secret key": "",
	"Created at": "Criado em",
	"Created At": "",
	"Current Model": "Modelo Atual",
	"Current Password": "Senha Atual",
	"Custom": "Personalizado",
	"Customize Ollama models for a specific purpose": "Personalize os modelos Ollama para um propósito específico",
	"Dark": "Escuro",
	"Dashboard": "",
	"Database": "Banco de dados",
	"DD/MM/YYYY HH:mm": "DD/MM/YYYY HH:mm",
	"December": "",
	"Default": "Padrão",
	"Default (Automatic1111)": "Padrão (Automatic1111)",
	"Default (SentenceTransformers)": "",
	"Default (Web API)": "Padrão (API Web)",
	"Default model updated": "Modelo padrão atualizado",
	"Default Prompt Suggestions": "Sugestões de Prompt Padrão",
	"Default User Role": "Função de Usuário Padrão",
	"delete": "excluir",
	"Delete": "",
	"Delete a model": "Excluir um modelo",
	"Delete chat": "Excluir bate-papo",
	"Delete Chat": "",
	"Delete Chats": "Excluir Bate-papos",
	"delete this link": "",
	"Delete User": "",
	"Deleted {{deleteModelTag}}": "{{deleteModelTag}} excluído",
	"Deleted {{tagName}}": "",
	"Description": "Descrição",
	"Didn't fully follow instructions": "",
	"Disabled": "Desativado",
	"Discover a modelfile": "Descobrir um arquivo de modelo",
	"Discover a prompt": "Descobrir um prompt",
	"Discover, download, and explore custom prompts": "Descubra, baixe e explore prompts personalizados",
	"Discover, download, and explore model presets": "Descubra, baixe e explore predefinições de modelo",
	"Display the username instead of You in the Chat": "Exibir o nome de usuário em vez de Você no Bate-papo",
	"Document": "Documento",
	"Document Settings": "Configurações de Documento",
	"Documents": "Documentos",
	"does not make any external connections, and your data stays securely on your locally hosted server.": "não faz conexões externas e seus dados permanecem seguros em seu servidor hospedado localmente.",
	"Don't Allow": "Não Permitir",
	"Don't have an account?": "Não tem uma conta?",
	"Don't like the style": "",
	"Download": "",
	"Download canceled": "",
	"Download Database": "Baixar Banco de Dados",
	"Drop any files here to add to the conversation": "Solte os arquivos aqui para adicionar à conversa",
	"e.g. '30s','10m'. Valid time units are 's', 'm', 'h'.": "por exemplo, '30s', '10m'. Unidades de tempo válidas são 's', 'm', 'h'.",
	"Edit": "",
	"Edit Doc": "Editar Documento",
	"Edit User": "Editar Usuário",
	"Email": "E-mail",
	"Embedding Model": "",
	"Embedding Model Engine": "",
	"Embedding model set to \"{{embedding_model}}\"": "",
	"Enable Chat History": "Ativar Histórico de Bate-papo",
	"Enable New Sign Ups": "Ativar Novas Inscrições",
	"Enabled": "Ativado",
	"Ensure your CSV file includes 4 columns in this order: Name, Email, Password, Role.": "",
	"Enter {{role}} message here": "Digite a mensagem de {{role}} aqui",
	"Enter Chunk Overlap": "Digite a Sobreposição de Fragmento",
	"Enter Chunk Size": "Digite o Tamanho do Fragmento",
	"Enter Image Size (e.g. 512x512)": "Digite o Tamanho da Imagem (por exemplo, 512x512)",
	"Enter language codes": "",
	"Enter LiteLLM API Base URL (litellm_params.api_base)": "Digite a URL Base da API LiteLLM (litellm_params.api_base)",
	"Enter LiteLLM API Key (litellm_params.api_key)": "Digite a Chave da API LiteLLM (litellm_params.api_key)",
	"Enter LiteLLM API RPM (litellm_params.rpm)": "Digite o RPM da API LiteLLM (litellm_params.rpm)",
	"Enter LiteLLM Model (litellm_params.model)": "Digite o Modelo LiteLLM (litellm_params.model)",
	"Enter Max Tokens (litellm_params.max_tokens)": "Digite o Máximo de Tokens (litellm_params.max_tokens)",
	"Enter model tag (e.g. {{modelTag}})": "Digite a tag do modelo (por exemplo, {{modelTag}})",
	"Enter Number of Steps (e.g. 50)": "Digite o Número de Etapas (por exemplo, 50)",
	"Enter Score": "",
	"Enter stop sequence": "Digite a sequência de parada",
	"Enter Top K": "Digite o Top K",
	"Enter URL (e.g. http://127.0.0.1:7860/)": "Digite a URL (por exemplo, http://127.0.0.1:7860/)",
	"Enter URL (e.g. http://localhost:11434)": "",
	"Enter Your Email": "Digite seu E-mail",
	"Enter Your Full Name": "Digite seu Nome Completo",
	"Enter Your Password": "Digite sua Senha",
	"Enter Your Role": "",
	"Experimental": "Experimental",
	"Export All Chats (All Users)": "Exportar Todos os Bate-papos (Todos os Usuários)",
	"Export Chats": "Exportar Bate-papos",
	"Export Documents Mapping": "Exportar Mapeamento de Documentos",
	"Export Modelfiles": "Exportar Arquivos de Modelo",
	"Export Prompts": "Exportar Prompts",
	"Failed to create API Key.": "",
	"Failed to read clipboard contents": "Falha ao ler o conteúdo da área de transferência",
	"February": "",
	"Feel free to add specific details": "",
	"File Mode": "Modo de Arquivo",
	"File not found.": "Arquivo não encontrado.",
	"Fingerprint spoofing detected: Unable to use initials as avatar. Defaulting to default profile image.": "",
	"Fluidly stream large external response chunks": "Transmita com fluidez grandes blocos de resposta externa",
	"Focus chat input": "Focar entrada de bate-papo",
	"Followed instructions perfectly": "",
	"Format your variables using square brackets like this:": "Formate suas variáveis usando colchetes como este:",
	"From (Base Model)": "De (Modelo Base)",
	"Full Screen Mode": "Modo de Tela Cheia",
	"General": "Geral",
	"General Settings": "Configurações Gerais",
	"Generation Info": "",
	"Good Response": "",
	"has no conversations.": "",
	"Hello, {{name}}": "Olá, {{name}}",
	"Help": "",
	"Hide": "Ocultar",
	"Hide Additional Params": "Ocultar Parâmetros Adicionais",
	"How can I help you today?": "Como posso ajudá-lo hoje?",
	"Hybrid Search": "",
	"Image Generation (Experimental)": "Geração de Imagens (Experimental)",
	"Image Generation Engine": "Mecanismo de Geração de Imagens",
	"Image Settings": "Configurações de Imagem",
	"Images": "Imagens",
	"Import Chats": "Importar Bate-papos",
	"Import Documents Mapping": "Importar Mapeamento de Documentos",
	"Import Modelfiles": "Importar Arquivos de Modelo",
	"Import Prompts": "Importar Prompts",
	"Include `--api` flag when running stable-diffusion-webui": "Inclua a flag `--api` ao executar stable-diffusion-webui",
	"Input commands": "",
	"Interface": "Interface",
	"Invalid Tag": "",
	"January": "",
	"join our Discord for help.": "junte-se ao nosso Discord para obter ajuda.",
	"JSON": "JSON",
	"July": "",
	"June": "",
	"JWT Expiration": "Expiração JWT",
	"JWT Token": "Token JWT",
	"Keep Alive": "Manter Vivo",
	"Keyboard shortcuts": "Atalhos de teclado",
	"Language": "Idioma",
	"Last Active": "",
	"Light": "Claro",
	"OLED Dark": "OLED escuro",
	"Listening...": "Ouvindo...",
	"LLMs can make mistakes. Verify important information.": "LLMs podem cometer erros. Verifique informações importantes.",
	"Made by OpenWebUI Community": "Feito pela Comunidade OpenWebUI",
	"Make sure to enclose them with": "Certifique-se de colocá-los entre",
	"Manage LiteLLM Models": "Gerenciar Modelos LiteLLM",
	"Manage Models": "Gerenciar Modelos",
	"Manage Ollama Models": "Gerenciar Modelos Ollama",
	"March": "",
	"Max Tokens": "Máximo de Tokens",
	"Maximum of 3 models can be downloaded simultaneously. Please try again later.": "Máximo de 3 modelos podem ser baixados simultaneamente. Tente novamente mais tarde.",
	"May": "",
	"Messages you send after creating your link won't be shared. Users with the URL will beable to view the shared chat.": "",
	"Minimum Score": "",
	"Mirostat": "Mirostat",
	"Mirostat Eta": "Mirostat Eta",
	"Mirostat Tau": "Mirostat Tau",
	"MMMM DD, YYYY": "DD/MM/YYYY",
	"MMMM DD, YYYY HH:mm": "",
	"Model '{{modelName}}' has been successfully downloaded.": "O modelo '{{modelName}}' foi baixado com sucesso.",
	"Model '{{modelTag}}' is already in queue for downloading.": "O modelo '{{modelTag}}' já está na fila para download.",
	"Model {{modelId}} not found": "Modelo {{modelId}} não encontrado",
	"Model {{modelName}} already exists.": "O modelo {{modelName}} já existe.",
	"Model filesystem path detected. Model shortname is required for update, cannot continue.": "",
	"Model Name": "Nome do Modelo",
	"Model not selected": "Modelo não selecionado",
	"Model Tag Name": "Nome da Tag do Modelo",
	"Model Whitelisting": "Lista de Permissões de Modelo",
	"Model(s) Whitelisted": "Modelo(s) na Lista de Permissões",
	"Modelfile": "Arquivo de Modelo",
	"Modelfile Advanced Settings": "Configurações Avançadas do Arquivo de Modelo",
	"Modelfile Content": "Conteúdo do Arquivo de Modelo",
	"Modelfiles": "Arquivos de Modelo",
	"Models": "Modelos",
	"More": "",
	"My Documents": "Meus Documentos",
	"My Modelfiles": "Meus Arquivos de Modelo",
	"My Prompts": "Meus Prompts",
	"Name": "Nome",
	"Name Tag": "Nome da Tag",
	"Name your modelfile": "Nomeie seu arquivo de modelo",
	"New Chat": "Novo Bate-papo",
	"New Password": "Nova Senha",
	"No results found": "",
	"No source available": "",
	"Not factually correct": "",
	"Not sure what to add?": "Não tem certeza do que adicionar?",
	"Not sure what to write? Switch to": "Não tem certeza do que escrever? Mude para",
	"Note: If you set a minimum score, the search will only return documents with a score greater than or equal to the minimum score.": "",
	"Notifications": "Notificações da Área de Trabalho",
	"November": "",
	"October": "",
	"Off": "Desligado",
	"Okay, Let's Go!": "Ok, Vamos Lá!",
	"Ollama": "",
	"Ollama Base URL": "URL Base do Ollama",
	"Ollama Version": "Versão do Ollama",
	"On": "Ligado",
	"Only": "Somente",
	"Only alphanumeric characters and hyphens are allowed in the command string.": "Somente caracteres alfanuméricos e hífens são permitidos na string de comando.",
	"Oops! Hold tight! Your files are still in the processing oven. We're cooking them up to perfection. Please be patient and we'll let you know once they're ready.": "Opa! Aguente firme! Seus arquivos ainda estão no forno de processamento. Estamos cozinhando-os com perfeição. Por favor, seja paciente e avisaremos quando estiverem prontos.",
	"Oops! Looks like the URL is invalid. Please double-check and try again.": "Opa! Parece que a URL é inválida. Verifique novamente e tente outra vez.",
	"Oops! You're using an unsupported method (frontend only). Please serve the WebUI from the backend.": "Opa! Você está usando um método não suportado (somente frontend). Por favor, sirva o WebUI a partir do backend.",
	"Open": "Abrir",
	"Open AI": "OpenAI",
	"Open AI (Dall-E)": "OpenAI (Dall-E)",
	"Open new chat": "Abrir novo bate-papo",
	"OpenAI": "",
	"OpenAI API": "API OpenAI",
	"OpenAI API Config": "",
	"OpenAI API Key is required.": "A Chave da API OpenAI é obrigatória.",
	"OpenAI URL/Key required.": "",
	"or": "ou",
	"Other": "",
	"Overview": "",
	"Parameters": "Parâmetros",
	"Password": "Senha",
	"PDF document (.pdf)": "",
	"PDF Extract Images (OCR)": "Extrair Imagens de PDF (OCR)",
	"pending": "pendente",
	"Permission denied when accessing microphone: {{error}}": "Permissão negada ao acessar o microfone: {{error}}",
	"Plain text (.txt)": "",
	"Playground": "Parque infantil",
	"Positive attitude": "",
	"Previous 30 days": "",
	"Previous 7 days": "",
	"Profile Image": "",
	"Prompt": "",
	"Prompt (e.g. Tell me a fun fact about the Roman Empire)": "",
	"Prompt Content": "Conteúdo do Prompt",
	"Prompt suggestions": "Sugestões de Prompt",
	"Prompts": "Prompts",
	"Pull \"{{searchValue}}\" from Ollama.com": "",
	"Pull a model from Ollama.com": "Extrair um modelo do Ollama.com",
	"Pull Progress": "Progresso da Extração",
	"Query Params": "Parâmetros de Consulta",
	"RAG Template": "Modelo RAG",
	"Raw Format": "Formato Bruto",
	"Read Aloud": "",
	"Record voice": "Gravar voz",
	"Redirecting you to OpenWebUI Community": "Redirecionando você para a Comunidade OpenWebUI",
	"Refused when it shouldn't have": "",
	"Regenerate": "",
	"Release Notes": "Notas de Lançamento",
	"Remove": "",
	"Remove Model": "",
	"Rename": "",
	"Repeat Last N": "Repetir Últimos N",
	"Repeat Penalty": "Penalidade de Repetição",
	"Request Mode": "Modo de Solicitação",
	"Reranking Model": "",
	"Reranking model disabled": "",
	"Reranking model set to \"{{reranking_model}}\"": "",
	"Reset Vector Storage": "Redefinir Armazenamento de Vetor",
	"Response AutoCopy to Clipboard": "Cópia Automática da Resposta para a Área de Transferência",
	"Role": "Função",
	"Rosé Pine": "Rosé Pine",
	"Rosé Pine Dawn": "Rosé Pine Dawn",
	"Save": "Salvar",
	"Save & Create": "Salvar e Criar",
	"Save & Submit": "Salvar e Enviar",
	"Save & Update": "Salvar e Atualizar",
	"Saving chat logs directly to your browser's storage is no longer supported. Please take a moment to download and delete your chat logs by clicking the button below. Don't worry, you can easily re-import your chat logs to the backend through": "Salvar logs de bate-papo diretamente no armazenamento do seu navegador não é mais suportado. Reserve um momento para baixar e excluir seus logs de bate-papo clicando no botão abaixo. Não se preocupe, você pode facilmente reimportar seus logs de bate-papo para o backend através de",
	"Scan": "Digitalizar",
	"Scan complete!": "Digitalização concluída!",
	"Scan for documents from {{path}}": "Digitalizar documentos de {{path}}",
	"Search": "Pesquisar",
	"Search a model": "",
	"Search Documents": "Pesquisar Documentos",
	"Search Prompts": "Pesquisar Prompts",
	"See readme.md for instructions": "Consulte readme.md para obter instruções",
	"See what's new": "Veja o que há de novo",
	"Seed": "Semente",
	"Select a mode": "Selecione um modo",
	"Select a model": "Selecione um modelo",
	"Select an Ollama instance": "Selecione uma instância Ollama",
	"Select model": "",
	"Send a Message": "Enviar uma Mensagem",
	"Send message": "Enviar mensagem",
	"September": "",
	"Server connection verified": "Conexão com o servidor verificada",
	"Set as default": "Definir como padrão",
	"Set Default Model": "Definir Modelo Padrão",
	"Set embedding model (e.g. {{model}})": "",
	"Set Image Size": "Definir Tamanho da Imagem",
	"Set Model": "Definir Modelo",
	"Set reranking model (e.g. {{model}})": "",
	"Set Steps": "Definir Etapas",
	"Set Title Auto-Generation Model": "Definir Modelo de Geração Automática de Título",
	"Set Voice": "Definir Voz",
	"Set Model": "Definir Modelo",
	"Settings": "Configurações",
	"Settings saved successfully!": "Configurações salvas com sucesso!",
	"Share": "",
	"Share Chat": "",
	"Share to OpenWebUI Community": "Compartilhar com a Comunidade OpenWebUI",
	"short-summary": "resumo-curto",
	"Show": "Mostrar",
	"Show Additional Params": "Mostrar Parâmetros Adicionais",
	"Show shortcuts": "Mostrar",
	"Showcased creativity": "",
	"sidebar": "barra lateral",
	"Sign in": "Entrar",
	"Sign Out": "Sair",
	"Sign up": "Inscrever-se",
	"Signing in": "",
	"Source": "",
	"Speech recognition error: {{error}}": "Erro de reconhecimento de fala: {{error}}",
	"Speech-to-Text Engine": "Mecanismo de Fala para Texto",
	"SpeechRecognition API is not supported in this browser.": "A API SpeechRecognition não é suportada neste navegador.",
	"Stop Sequence": "Sequência de Parada",
	"STT Settings": "Configurações STT",
	"Submit": "Enviar",
	"Subtitle (e.g. about the Roman Empire)": "",
	"Success": "Sucesso",
	"Successfully updated.": "Atualizado com sucesso.",
	"Suggested": "",
	"Sync All": "Sincronizar Tudo",
	"System": "Sistema",
	"System Prompt": "Prompt do Sistema",
	"Tags": "Tags",
	"Tell us more:": "",
	"Temperature": "Temperatura",
	"Template": "Modelo",
	"Text Completion": "Complemento de Texto",
	"Text-to-Speech Engine": "Mecanismo de Texto para Fala",
	"Tfs Z": "Tfs Z",
	"Thanks for your feedback!": "",
	"The score should be a value between 0.0 (0%) and 1.0 (100%).": "",
	"Theme": "Tema",
	"This ensures that your valuable conversations are securely saved to your backend database. Thank you!": "Isso garante que suas conversas valiosas sejam salvas com segurança em seu banco de dados de backend. Obrigado!",
	"This setting does not sync across browsers or devices.": "Esta configuração não sincroniza entre navegadores ou dispositivos.",
	"Thorough explanation": "",
	"Tip: Update multiple variable slots consecutively by pressing the tab key in the chat input after each replacement.": "Dica: Atualize vários slots de variáveis consecutivamente pressionando a tecla Tab na entrada de bate-papo após cada substituição.",
	"Title": "Título",
	"Title (e.g. Tell me a fun fact)": "",
	"Title Auto-Generation": "Geração Automática de Título",
	"Title cannot be an empty string.": "",
	"Title Generation Prompt": "Prompt de Geração de Título",
	"to": "para",
	"To access the available model names for downloading,": "Para acessar os nomes de modelo disponíveis para download,",
	"To access the GGUF models available for downloading,": "Para acessar os modelos GGUF disponíveis para download,",
	"to chat input.": "para a entrada de bate-papo.",
	"Today": "",
	"Toggle settings": "Alternar configurações",
	"Toggle sidebar": "Alternar barra lateral",
	"Top K": "Top K",
	"Top P": "Top P",
	"Trouble accessing Ollama?": "Problemas para acessar o Ollama?",
	"TTS Settings": "Configurações TTS",
	"Type Hugging Face Resolve (Download) URL": "Digite a URL do Hugging Face Resolve (Download)",
	"Uh-oh! There was an issue connecting to {{provider}}.": "Opa! Houve um problema ao conectar-se a {{provider}}.",
	"Unknown File Type '{{file_type}}', but accepting and treating as plain text": "Tipo de arquivo desconhecido '{{file_type}}', mas aceitando e tratando como texto simples",
	"Update and Copy Link": "",
	"Update password": "Atualizar senha",
	"Upload a GGUF model": "Carregar um modelo GGUF",
	"Upload files": "Carregar arquivos",
	"Upload Progress": "Progresso do Carregamento",
	"URL Mode": "Modo de URL",
	"Use '#' in the prompt input to load and select your documents.": "Use '#' na entrada do prompt para carregar e selecionar seus documentos.",
	"Use Gravatar": "Usar Gravatar",
	"Use Initials": "",
	"user": "usuário",
	"User Permissions": "Permissões do Usuário",
	"Users": "Usuários",
	"Utilize": "Utilizar",
	"Valid time units:": "Unidades de tempo válidas:",
	"variable": "variável",
	"variable to have them replaced with clipboard content.": "variável para que sejam substituídos pelo conteúdo da área de transferência.",
	"Version": "Versão",
	"Warning: If you update or change your embedding model, you will need to re-import all documents.": "",
	"Web": "Web",
	"Web Loader Settings": "",
	"Web Params": "",
	"Webhook URL": "",
	"WebUI Add-ons": "Complementos WebUI",
	"WebUI Settings": "Configurações WebUI",
	"WebUI will make requests to": "WebUI fará solicitações para",
	"What’s New in": "O que há de novo em",
	"When history is turned off, new chats on this browser won't appear in your history on any of your devices.": "Quando o histórico está desativado, novos bate-papos neste navegador não aparecerão em seu histórico em nenhum dos seus dispositivos.",
	"Whisper (Local)": "Whisper (Local)",
	"Write a prompt suggestion (e.g. Who are you?)": "Escreva uma sugestão de prompt (por exemplo, Quem é você?)",
	"Write a summary in 50 words that summarizes [topic or keyword].": "Escreva um resumo em 50 palavras que resuma [tópico ou palavra-chave].",
	"Yesterday": "",
	"You": "Você",
	"You have no archived conversations.": "",
	"You have shared this chat": "",
	"You're a helpful assistant.": "Você é um assistente útil.",
	"You're now logged in.": "Você está conectado agora.",
	"Youtube": "",
<<<<<<< HEAD
	"Model Status": "Status do Modelo"
=======
	"Youtube Loader Settings": ""
>>>>>>> 90503be2
}<|MERGE_RESOLUTION|>--- conflicted
+++ resolved
@@ -387,7 +387,6 @@
 	"Set Default Model": "Definir Modelo Padrão",
 	"Set embedding model (e.g. {{model}})": "",
 	"Set Image Size": "Definir Tamanho da Imagem",
-	"Set Model": "Definir Modelo",
 	"Set reranking model (e.g. {{model}})": "",
 	"Set Steps": "Definir Etapas",
 	"Set Title Auto-Generation Model": "Definir Modelo de Geração Automática de Título",
@@ -492,9 +491,6 @@
 	"You're a helpful assistant.": "Você é um assistente útil.",
 	"You're now logged in.": "Você está conectado agora.",
 	"Youtube": "",
-<<<<<<< HEAD
-	"Model Status": "Status do Modelo"
-=======
+	"Model Status": "Status do Modelo",
 	"Youtube Loader Settings": ""
->>>>>>> 90503be2
 }