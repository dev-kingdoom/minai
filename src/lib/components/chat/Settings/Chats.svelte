--- conflicted
+++ resolved
@@ -2,11 +2,7 @@
 	import fileSaver from 'file-saver';
 	const { saveAs } = fileSaver;
 
-<<<<<<< HEAD
-	import { config, chats, user } from '$lib/stores';
-=======
 	import { chats, user, config } from '$lib/stores';
->>>>>>> 70758378
 
 	import {
 		createNewChat,
