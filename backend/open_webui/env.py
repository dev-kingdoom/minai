--- conflicted
+++ resolved
@@ -85,11 +85,8 @@
     "OPENAI",
     "RAG",
     "WEBHOOK",
-<<<<<<< HEAD
     "FILTER",
-=======
     "SOCKET",
->>>>>>> 291b6dd7
 ]
 
 SRC_LOG_LEVELS = {}
