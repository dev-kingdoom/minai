import logging
import os
from typing import Optional, Union
from concurrent.futures import ThreadPoolExecutor

import requests
import hashlib

from huggingface_hub import snapshot_download
from langchain.retrievers import ContextualCompressionRetriever, EnsembleRetriever
from langchain_community.retrievers import BM25Retriever
from langchain_core.documents import Document


from open_webui.config import VECTOR_DB
from open_webui.retrieval.vector.connector import VECTOR_DB_CLIENT
from open_webui.utils.misc import get_last_user_message, calculate_sha256_string

from open_webui.models.users import UserModel
from open_webui.models.files import Files

from open_webui.env import (
    SRC_LOG_LEVELS,
    OFFLINE_MODE,
    ENABLE_FORWARD_USER_INFO_HEADERS,
)

log = logging.getLogger(__name__)
log.setLevel(SRC_LOG_LEVELS["RAG"])


from typing import Any

from langchain_core.callbacks import CallbackManagerForRetrieverRun
from langchain_core.retrievers import BaseRetriever


class VectorSearchRetriever(BaseRetriever):
    collection_name: Any
    embedding_function: Any
    top_k: int

    def _get_relevant_documents(
        self,
        query: str,
        *,
        run_manager: CallbackManagerForRetrieverRun,
    ) -> list[Document]:
        result = VECTOR_DB_CLIENT.search(
            collection_name=self.collection_name,
            vectors=[self.embedding_function(query)],
            limit=self.top_k,
        )

        ids = result.ids[0]
        metadatas = result.metadatas[0]
        documents = result.documents[0]

        results = []
        for idx in range(len(ids)):
            results.append(
                Document(
                    metadata=metadatas[idx],
                    page_content=documents[idx],
                )
            )
        return results


def query_doc(
    collection_name: str, query_embedding: list[float], k: int, user: UserModel = None
):
    try:
        result = VECTOR_DB_CLIENT.search(
            collection_name=collection_name,
            vectors=[query_embedding],
            limit=k,
        )

        if result:
            log.info(f"query_doc:result {result.ids} {result.metadatas}")

        return result
    except Exception as e:
        log.exception(f"Error querying doc {collection_name} with limit {k}: {e}")
        raise e


def get_doc(collection_name: str, user: UserModel = None):
    try:
        result = VECTOR_DB_CLIENT.get(collection_name=collection_name)

        if result:
            log.info(f"query_doc:result {result.ids} {result.metadatas}")

        return result
    except Exception as e:
        log.exception(f"Error getting doc {collection_name}: {e}")
        raise e


def query_doc_with_hybrid_search(
    collection_name: str,
    collection_data,
    query: str,
    embedding_function,
    k: int,
    reranking_function,
    r: float,
) -> dict:
    try:
        bm25_retriever = BM25Retriever.from_texts(
            texts=collection_data.documents[0],
            metadatas=collection_data.metadatas[0],
        )
        bm25_retriever.k = k

        vector_search_retriever = VectorSearchRetriever(
            collection_name=collection_name,
            embedding_function=embedding_function,
            top_k=k,
        )

        ensemble_retriever = EnsembleRetriever(
            retrievers=[bm25_retriever, vector_search_retriever], weights=[0.5, 0.5]
        )

        compressor = RerankCompressor(
            embedding_function=embedding_function,
            top_n=k,
            reranking_function=reranking_function,
            r_score=r,
        )

        compression_retriever = ContextualCompressionRetriever(
            base_compressor=compressor, base_retriever=ensemble_retriever
        )

        collection_data = compression_retriever.invoke(query)
        collection_data = {
            "distances": [[d.metadata.get("score") for d in collection_data]],
            "documents": [[d.page_content for d in collection_data]],
            "metadatas": [[d.metadata for d in collection_data]],
        }

        log.info(
            "query_doc_with_hybrid_search:result "
            + f'{collection_data["metadatas"]} {collection_data["distances"]}'
        )

        return collection_data
    except Exception as e:
        raise e


def merge_get_results(get_results: list[dict]) -> dict:
    # Initialize lists to store combined data
    combined_documents = []
    combined_metadatas = []
    combined_ids = []

    for data in get_results:
        combined_documents.extend(data["documents"][0])
        combined_metadatas.extend(data["metadatas"][0])
        combined_ids.extend(data["ids"][0])

    # Create the output dictionary
    result = {
        "documents": [combined_documents],
        "metadatas": [combined_metadatas],
        "ids": [combined_ids],
    }

    return result


def merge_and_sort_query_results(
    query_results: list[dict], k: int
) -> dict:
<<<<<<< HEAD
    if VECTOR_DB == "chroma":
        # Chroma uses unconventional cosine similarity, so we don't need to reverse the results
        # https://docs.trychroma.com/docs/collections/configure#configuring-chroma-collections
        reverse = False
    else:
        reverse = True
=======
    # Initialize lists to store combined data
    combined = dict()  # To store documents with unique document hashes
>>>>>>> 8aa6dade

    combined = []    
    seen_hashes = set()
    
    # Process all results in a single pass
    for data in query_results:
        distances = data["distances"][0]
        documents = data["documents"][0]
        metadatas = data["metadatas"][0]
<<<<<<< HEAD
        # Pre-compute document hashes in batch if all are strings
        if all(isinstance(doc, str) for doc in documents):
            for distance, document, metadata in zip(distances, documents, metadatas):
                doc_hash = hashlib.md5(document.encode()).hexdigest()
                
                if doc_hash not in seen_hashes:
                    seen_hashes.add(doc_hash)
                    combined.append((distance, document, metadata))
    
    # Early return for empty results
    if not combined:
        return {
            "distances": [[]],
            "documents": [[]],
            "metadatas": [[]],
        }
    
    combined.sort(key=lambda x: x[0], reverse=reverse)
    
    # Truncate to top k results
    combined = combined[:k]
    
    sorted_distances, sorted_documents, sorted_metadatas = map(list, zip(*combined))
    
=======

        for distance, document, metadata in zip(distances, documents, metadatas):
            if isinstance(document, str):
                doc_hash = hashlib.md5(
                    document.encode()
                ).hexdigest()  # Compute a hash for uniqueness

                if doc_hash not in combined.keys():
                    combined[doc_hash] = (distance, document, metadata)
                    continue  # if doc is new, no further comparison is needed

                # if doc is alredy in, but new distance is better, update
                if not reverse and distance < combined[doc_hash][0]:
                    # Chroma uses unconventional cosine similarity, so we don't need to reverse the results
                    # https://docs.trychroma.com/docs/collections/configure#configuring-chroma-collections
                    combined[doc_hash] = (distance, document, metadata)
                if reverse and distance > combined[doc_hash][0]:
                    combined[doc_hash] = (distance, document, metadata)

    combined = list(combined.values())
    # Sort the list based on distances
    combined.sort(key=lambda x: x[0], reverse=reverse)

    # Slice to keep only the top k elements
    sorted_distances, sorted_documents, sorted_metadatas = (
        zip(*combined[:k]) if combined else ([], [], [])
    )

    # if chromaDB, the distance is 0 (best) to 2 (worse)
    # re-order to -1 (worst) to 1 (best) for relevance score
    if not reverse:
        sorted_distances = tuple(-dist for dist in sorted_distances)
        sorted_distances = tuple(dist + 1 for dist in sorted_distances)

    # Create and return the output dictionary
>>>>>>> 8aa6dade
    return {
        "distances": [list(sorted_distances)],
        "documents": [list(sorted_documents)],
        "metadatas": [list(sorted_metadatas)],
    }


def get_all_items_from_collections(collection_names: list[str]) -> dict:
    results = []

    for collection_name in collection_names:
        if collection_name:
            try:
                result = get_doc(collection_name=collection_name)
                if result is not None:
                    results.append(result.model_dump())
            except Exception as e:
                log.exception(f"Error when querying the collection: {e}")
        else:
            pass

    return merge_get_results(results)


def query_collection(
    collection_names: list[str],
    queries: list[str],
    embedding_function,
    k: int,
) -> dict:
    results = []
    for query in queries:
        query_embedding = embedding_function(query)
        for collection_name in collection_names:
            if collection_name:
                try:
                    result = query_doc(
                        collection_name=collection_name,
                        k=k,
                        query_embedding=query_embedding,
                    )
                    if result is not None:
                        results.append(result.model_dump())
                except Exception as e:
                    log.exception(f"Error when querying the collection: {e}")
            else:
                pass

    return merge_and_sort_query_results(results, k=k)


def query_collection_with_hybrid_search(
    collection_names: list[str],
    queries: list[str],
    embedding_function,
    k: int,
    reranking_function,
    r: float,
) -> dict:
    results = []
    error = False

    # Fetch collection data once per collection
    collection_data = {}
    with ThreadPoolExecutor() as executor:
        future_results = {
            collection_name: executor.submit(VECTOR_DB_CLIENT.get, collection_name=collection_name)
            for collection_name in collection_names
        }

        for collection_name, future in future_results.items():
            try:
                collection_data[collection_name] = future.result()
            except Exception as e:
                log.exception(f"Failed to fetch collection {collection_name}: {e}")
                collection_data[collection_name] = None

    def process_query(collection_name, query):
        try:
            # Fetch pre-loaded collection data
            if collection_data[collection_name] is None:
                raise Exception(f"Collection data for {collection_name} is unavailable.")

            result = query_doc_with_hybrid_search(
                collection_name=collection_name,
                collection_data=collection_data[collection_name],
                query=query,
                embedding_function=embedding_function,
                k=k,
                reranking_function=reranking_function,
                r=r,
            )
            return result, None
        except Exception as e:
            log.exception(f"Error when querying the collection with hybrid_search: {e}")
            return None, e

    tasks = [(collection_name, query) for collection_name in collection_names for query in queries]

    with ThreadPoolExecutor() as executor:
        future_results = [executor.submit(process_query, cn, q) for cn, q in tasks]
        task_results = [future.result() for future in future_results]

    for result, err in task_results:
        if err is not None:
            error = True
        elif result is not None:
            results.append(result)

    if error and not results:
        raise Exception("Hybrid search failed for all collections. Using Non-hybrid search as fallback.")

<<<<<<< HEAD
    return merge_and_sort_query_results(results, k=k)
=======
    return merge_and_sort_query_results(results, k=k, reverse=True)
>>>>>>> 8aa6dade


def get_embedding_function(
    embedding_engine,
    embedding_model,
    embedding_function,
    url,
    key,
    embedding_batch_size,
):
    if embedding_engine == "":
        return lambda query, user=None: embedding_function.encode(query).tolist()
    elif embedding_engine in ["ollama", "openai"]:
        func = lambda query, user=None: generate_embeddings(
            engine=embedding_engine,
            model=embedding_model,
            text=query,
            url=url,
            key=key,
            user=user,
        )

        def generate_multiple(query, user, func):
            if isinstance(query, list):
                embeddings = []
                for i in range(0, len(query), embedding_batch_size):
                    embeddings.extend(
                        func(query[i : i + embedding_batch_size], user=user)
                    )
                return embeddings
            else:
                return func(query, user)

        return lambda query, user=None: generate_multiple(query, user, func)
    else:
        raise ValueError(f"Unknown embedding engine: {embedding_engine}")


def get_sources_from_files(
    request,
    files,
    queries,
    embedding_function,
    k,
    reranking_function,
    r,
    hybrid_search,
    full_context=False,
):
    log.debug(
        f"files: {files} {queries} {embedding_function} {reranking_function} {full_context}"
    )

    extracted_collections = []
    relevant_contexts = []

    for file in files:

        context = None
        if file.get("docs"):
            # BYPASS_WEB_SEARCH_EMBEDDING_AND_RETRIEVAL
            context = {
                "documents": [[doc.get("content") for doc in file.get("docs")]],
                "metadatas": [[doc.get("metadata") for doc in file.get("docs")]],
            }
        elif file.get("context") == "full":
            # Manual Full Mode Toggle
            context = {
                "documents": [[file.get("file").get("data", {}).get("content")]],
                "metadatas": [[{"file_id": file.get("id"), "name": file.get("name")}]],
            }
        elif (
            file.get("type") != "web_search"
            and request.app.state.config.BYPASS_EMBEDDING_AND_RETRIEVAL
        ):
            # BYPASS_EMBEDDING_AND_RETRIEVAL
            if file.get("type") == "collection":
                file_ids = file.get("data", {}).get("file_ids", [])

                documents = []
                metadatas = []
                for file_id in file_ids:
                    file_object = Files.get_file_by_id(file_id)

                    if file_object:
                        documents.append(file_object.data.get("content", ""))
                        metadatas.append(
                            {
                                "file_id": file_id,
                                "name": file_object.filename,
                                "source": file_object.filename,
                            }
                        )

                context = {
                    "documents": [documents],
                    "metadatas": [metadatas],
                }

            elif file.get("id"):
                file_object = Files.get_file_by_id(file.get("id"))
                if file_object:
                    context = {
                        "documents": [[file_object.data.get("content", "")]],
                        "metadatas": [
                            [
                                {
                                    "file_id": file.get("id"),
                                    "name": file_object.filename,
                                    "source": file_object.filename,
                                }
                            ]
                        ],
                    }
            elif file.get("file").get("data"):
                context = {
                    "documents": [[file.get("file").get("data", {}).get("content")]],
                    "metadatas": [
                        [file.get("file").get("data", {}).get("metadata", {})]
                    ],
                }
        else:
            collection_names = []
            if file.get("type") == "collection":
                if file.get("legacy"):
                    collection_names = file.get("collection_names", [])
                else:
                    collection_names.append(file["id"])
            elif file.get("collection_name"):
                collection_names.append(file["collection_name"])
            elif file.get("id"):
                if file.get("legacy"):
                    collection_names.append(f"{file['id']}")
                else:
                    collection_names.append(f"file-{file['id']}")

            collection_names = set(collection_names).difference(extracted_collections)
            if not collection_names:
                log.debug(f"skipping {file} as it has already been extracted")
                continue

            if full_context:
                try:
                    context = get_all_items_from_collections(collection_names)
                except Exception as e:
                    log.exception(e)

            else:
                try:
                    context = None
                    if file.get("type") == "text":
                        context = file["content"]
                    else:
                        if hybrid_search:
                            try:
                                context = query_collection_with_hybrid_search(
                                    collection_names=collection_names,
                                    queries=queries,
                                    embedding_function=embedding_function,
                                    k=k,
                                    reranking_function=reranking_function,
                                    r=r,
                                )
                            except Exception as e:
                                log.debug(
                                    "Error when using hybrid search, using"
                                    " non hybrid search as fallback."
                                )

                        if (not hybrid_search) or (context is None):
                            context = query_collection(
                                collection_names=collection_names,
                                queries=queries,
                                embedding_function=embedding_function,
                                k=k,
                            )
                except Exception as e:
                    log.exception(e)

            extracted_collections.extend(collection_names)

        if context:
            if "data" in file:
                del file["data"]

            relevant_contexts.append({**context, "file": file})

    sources = []
    for context in relevant_contexts:
        try:
            if "documents" in context:
                if "metadatas" in context:
                    source = {
                        "source": context["file"],
                        "document": context["documents"][0],
                        "metadata": context["metadatas"][0],
                    }
                    if "distances" in context and context["distances"]:
                        source["distances"] = context["distances"][0]

                    sources.append(source)
        except Exception as e:
            log.exception(e)

    return sources


def get_model_path(model: str, update_model: bool = False):
    # Construct huggingface_hub kwargs with local_files_only to return the snapshot path
    cache_dir = os.getenv("SENTENCE_TRANSFORMERS_HOME")

    local_files_only = not update_model

    if OFFLINE_MODE:
        local_files_only = True

    snapshot_kwargs = {
        "cache_dir": cache_dir,
        "local_files_only": local_files_only,
    }

    log.debug(f"model: {model}")
    log.debug(f"snapshot_kwargs: {snapshot_kwargs}")

    # Inspiration from upstream sentence_transformers
    if (
        os.path.exists(model)
        or ("\\" in model or model.count("/") > 1)
        and local_files_only
    ):
        # If fully qualified path exists, return input, else set repo_id
        return model
    elif "/" not in model:
        # Set valid repo_id for model short-name
        model = "sentence-transformers" + "/" + model

    snapshot_kwargs["repo_id"] = model

    # Attempt to query the huggingface_hub library to determine the local path and/or to update
    try:
        model_repo_path = snapshot_download(**snapshot_kwargs)
        log.debug(f"model_repo_path: {model_repo_path}")
        return model_repo_path
    except Exception as e:
        log.exception(f"Cannot determine model snapshot path: {e}")
        return model


def generate_openai_batch_embeddings(
    model: str,
    texts: list[str],
    url: str = "https://api.openai.com/v1",
    key: str = "",
    user: UserModel = None,
) -> Optional[list[list[float]]]:
    try:
        r = requests.post(
            f"{url}/embeddings",
            headers={
                "Content-Type": "application/json",
                "Authorization": f"Bearer {key}",
                **(
                    {
                        "X-OpenWebUI-User-Name": user.name,
                        "X-OpenWebUI-User-Id": user.id,
                        "X-OpenWebUI-User-Email": user.email,
                        "X-OpenWebUI-User-Role": user.role,
                    }
                    if ENABLE_FORWARD_USER_INFO_HEADERS and user
                    else {}
                ),
            },
            json={"input": texts, "model": model},
        )
        r.raise_for_status()
        data = r.json()
        if "data" in data:
            return [elem["embedding"] for elem in data["data"]]
        else:
            raise "Something went wrong :/"
    except Exception as e:
        log.exception(f"Error generating openai batch embeddings: {e}")
        return None


def generate_ollama_batch_embeddings(
    model: str, texts: list[str], url: str, key: str = "", user: UserModel = None
) -> Optional[list[list[float]]]:
    try:
        r = requests.post(
            f"{url}/api/embed",
            headers={
                "Content-Type": "application/json",
                "Authorization": f"Bearer {key}",
                **(
                    {
                        "X-OpenWebUI-User-Name": user.name,
                        "X-OpenWebUI-User-Id": user.id,
                        "X-OpenWebUI-User-Email": user.email,
                        "X-OpenWebUI-User-Role": user.role,
                    }
                    if ENABLE_FORWARD_USER_INFO_HEADERS
                    else {}
                ),
            },
            json={"input": texts, "model": model},
        )
        r.raise_for_status()
        data = r.json()

        if "embeddings" in data:
            return data["embeddings"]
        else:
            raise "Something went wrong :/"
    except Exception as e:
        log.exception(f"Error generating ollama batch embeddings: {e}")
        return None


def generate_embeddings(engine: str, model: str, text: Union[str, list[str]], **kwargs):
    url = kwargs.get("url", "")
    key = kwargs.get("key", "")
    user = kwargs.get("user")

    if engine == "ollama":
        if isinstance(text, list):
            embeddings = generate_ollama_batch_embeddings(
                **{"model": model, "texts": text, "url": url, "key": key, "user": user}
            )
        else:
            embeddings = generate_ollama_batch_embeddings(
                **{
                    "model": model,
                    "texts": [text],
                    "url": url,
                    "key": key,
                    "user": user,
                }
            )
        return embeddings[0] if isinstance(text, str) else embeddings
    elif engine == "openai":
        if isinstance(text, list):
            embeddings = generate_openai_batch_embeddings(model, text, url, key, user)
        else:
            embeddings = generate_openai_batch_embeddings(model, [text], url, key, user)

        return embeddings[0] if isinstance(text, str) else embeddings


import operator
from typing import Optional, Sequence

from langchain_core.callbacks import Callbacks
from langchain_core.documents import BaseDocumentCompressor, Document


class RerankCompressor(BaseDocumentCompressor):
    embedding_function: Any
    top_n: int
    reranking_function: Any
    r_score: float

    class Config:
        extra = "forbid"
        arbitrary_types_allowed = True

    def compress_documents(
        self,
        documents: Sequence[Document],
        query: str,
        callbacks: Optional[Callbacks] = None,
    ) -> Sequence[Document]:
        reranking = self.reranking_function is not None

        if reranking:
            scores = self.reranking_function.predict(
                [(query, doc.page_content) for doc in documents]
            )
        else:
            from sentence_transformers import util

            query_embedding = self.embedding_function(query)
            document_embedding = self.embedding_function(
                [doc.page_content for doc in documents]
            )
            scores = util.cos_sim(query_embedding, document_embedding)[0]

        docs_with_scores = list(zip(documents, scores.tolist()))
        if self.r_score:
            docs_with_scores = [
                (d, s) for d, s in docs_with_scores if s >= self.r_score
            ]

        result = sorted(docs_with_scores, key=operator.itemgetter(1), reverse=True)
        final_results = []
        for doc, doc_score in result[: self.top_n]:
            metadata = doc.metadata
            metadata["score"] = doc_score
            doc = Document(
                page_content=doc.page_content,
                metadata=metadata,
            )
            final_results.append(doc)
        return final_results<|MERGE_RESOLUTION|>--- conflicted
+++ resolved
@@ -177,17 +177,12 @@
 def merge_and_sort_query_results(
     query_results: list[dict], k: int
 ) -> dict:
-<<<<<<< HEAD
     if VECTOR_DB == "chroma":
         # Chroma uses unconventional cosine similarity, so we don't need to reverse the results
         # https://docs.trychroma.com/docs/collections/configure#configuring-chroma-collections
         reverse = False
     else:
         reverse = True
-=======
-    # Initialize lists to store combined data
-    combined = dict()  # To store documents with unique document hashes
->>>>>>> 8aa6dade
 
     combined = []    
     seen_hashes = set()
@@ -197,33 +192,6 @@
         distances = data["distances"][0]
         documents = data["documents"][0]
         metadatas = data["metadatas"][0]
-<<<<<<< HEAD
-        # Pre-compute document hashes in batch if all are strings
-        if all(isinstance(doc, str) for doc in documents):
-            for distance, document, metadata in zip(distances, documents, metadatas):
-                doc_hash = hashlib.md5(document.encode()).hexdigest()
-                
-                if doc_hash not in seen_hashes:
-                    seen_hashes.add(doc_hash)
-                    combined.append((distance, document, metadata))
-    
-    # Early return for empty results
-    if not combined:
-        return {
-            "distances": [[]],
-            "documents": [[]],
-            "metadatas": [[]],
-        }
-    
-    combined.sort(key=lambda x: x[0], reverse=reverse)
-    
-    # Truncate to top k results
-    combined = combined[:k]
-    
-    sorted_distances, sorted_documents, sorted_metadatas = map(list, zip(*combined))
-    
-=======
-
         for distance, document, metadata in zip(distances, documents, metadatas):
             if isinstance(document, str):
                 doc_hash = hashlib.md5(
@@ -258,7 +226,6 @@
         sorted_distances = tuple(dist + 1 for dist in sorted_distances)
 
     # Create and return the output dictionary
->>>>>>> 8aa6dade
     return {
         "distances": [list(sorted_distances)],
         "documents": [list(sorted_documents)],
@@ -371,12 +338,8 @@
     if error and not results:
         raise Exception("Hybrid search failed for all collections. Using Non-hybrid search as fallback.")
 
-<<<<<<< HEAD
     return merge_and_sort_query_results(results, k=k)
-=======
-    return merge_and_sort_query_results(results, k=k, reverse=True)
->>>>>>> 8aa6dade
-
+  
 
 def get_embedding_function(
     embedding_engine,
