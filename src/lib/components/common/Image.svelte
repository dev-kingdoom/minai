--- conflicted
+++ resolved
@@ -13,23 +13,6 @@
 	$: _src = src.startsWith('/') ? `${WEBUI_BASE_URL}${src}` : src;
 </script>
 
-<<<<<<< HEAD
-<ImagePreview bind:show={showImagePreview} src={_src} {alt} {isMarkdown} />
-<button
-	on:click={() => {
-		console.log('image preview');
-		showImagePreview = true;
-	}}
->
-	<img
-		src={_src}
-		{alt}
-		class={isMarkdown ? 'w-full hljs' : 'max-h-96 rounded-lg'}
-		draggable="false"
-		data-cy="image"
-	/>
-</button>
-=======
 <div class={className}>
 	<!-- svelte-ignore a11y-click-events-have-key-events -->
 	<!-- svelte-ignore a11y-no-noninteractive-element-interactions -->
@@ -44,5 +27,4 @@
 		data-cy="image"
 	/>
 </div>
-<ImagePreview bind:show={showImagePreview} src={_src} {alt} />
->>>>>>> 9581bf5d
+<ImagePreview bind:show={showImagePreview} src={_src} {alt} {isMarkdown} />