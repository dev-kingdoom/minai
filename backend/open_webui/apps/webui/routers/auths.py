--- conflicted
+++ resolved
@@ -1,13 +1,10 @@
 import re
 import uuid
-<<<<<<< HEAD
 import gspread
 import json
 from cachetools import cached, TTLCache
-=======
 import time
 import datetime
->>>>>>> 96c86540
 
 from open_webui.apps.webui.models.auths import (
     AddUserForm,
@@ -59,16 +56,12 @@
 # GetSessionUser
 ############################
 
-<<<<<<< HEAD
-@router.get("/", response_model=UserResponse)
-=======
 
 class SessionUserResponse(Token, UserResponse):
     expires_at: Optional[int] = None
 
 
 @router.get("/", response_model=SessionUserResponse)
->>>>>>> 96c86540
 async def get_session_user(
     request: Request, response: Response, user=Depends(get_current_user)
 ):
