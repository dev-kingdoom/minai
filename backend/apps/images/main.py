import re
import requests
from fastapi import (
    FastAPI,
    Request,
    Depends,
    HTTPException,
    status,
    UploadFile,
    File,
    Form,
)
from fastapi.middleware.cors import CORSMiddleware
from faster_whisper import WhisperModel

from constants import ERROR_MESSAGES
from utils.utils import (
    get_current_user,
    get_admin_user,
)

from apps.images.utils.comfyui import ImageGenerationPayload, comfyui_generate_image
from utils.misc import calculate_sha256
from typing import Optional
from pydantic import BaseModel
from pathlib import Path
import mimetypes
import uuid
import base64
import json
import logging

from config import (
    SRC_LOG_LEVELS,
    CACHE_DIR,
    IMAGE_GENERATION_ENGINE,
    ENABLE_IMAGE_GENERATION,
    AUTOMATIC1111_BASE_URL,
    COMFYUI_BASE_URL,
    IMAGES_OPENAI_API_BASE_URL,
    IMAGES_OPENAI_API_KEY,
    IMAGE_GENERATION_MODEL,
    IMAGE_SIZE,
    IMAGE_STEPS,
)


log = logging.getLogger(__name__)
log.setLevel(SRC_LOG_LEVELS["IMAGES"])

IMAGE_CACHE_DIR = Path(CACHE_DIR).joinpath("./image/generations/")
IMAGE_CACHE_DIR.mkdir(parents=True, exist_ok=True)

app = FastAPI()
app.add_middleware(
    CORSMiddleware,
    allow_origins=["*"],
    allow_credentials=True,
    allow_methods=["*"],
    allow_headers=["*"],
)

app.state.ENGINE = IMAGE_GENERATION_ENGINE
app.state.ENABLED = ENABLE_IMAGE_GENERATION

app.state.OPENAI_API_BASE_URL = IMAGES_OPENAI_API_BASE_URL
app.state.OPENAI_API_KEY = IMAGES_OPENAI_API_KEY

app.state.MODEL = IMAGE_GENERATION_MODEL


app.state.AUTOMATIC1111_BASE_URL = AUTOMATIC1111_BASE_URL
app.state.COMFYUI_BASE_URL = COMFYUI_BASE_URL


app.state.IMAGE_SIZE = IMAGE_SIZE
app.state.IMAGE_STEPS = IMAGE_STEPS


@app.get("/config")
async def get_config(request: Request, user=Depends(get_admin_user)):
    return {"engine": app.state.ENGINE, "enabled": app.state.ENABLED}


class ConfigUpdateForm(BaseModel):
    engine: str
    enabled: bool


@app.post("/config/update")
async def update_config(form_data: ConfigUpdateForm, user=Depends(get_admin_user)):
    app.state.ENGINE = form_data.engine
    app.state.ENABLED = form_data.enabled
    return {"engine": app.state.ENGINE, "enabled": app.state.ENABLED}


class EngineUrlUpdateForm(BaseModel):
    AUTOMATIC1111_BASE_URL: Optional[str] = None
    COMFYUI_BASE_URL: Optional[str] = None


@app.get("/url")
async def get_engine_url(user=Depends(get_admin_user)):
    return {
        "AUTOMATIC1111_BASE_URL": app.state.AUTOMATIC1111_BASE_URL,
        "COMFYUI_BASE_URL": app.state.COMFYUI_BASE_URL,
    }


@app.post("/url/update")
async def update_engine_url(
    form_data: EngineUrlUpdateForm, user=Depends(get_admin_user)
):

    if form_data.AUTOMATIC1111_BASE_URL == None:
        app.state.AUTOMATIC1111_BASE_URL = AUTOMATIC1111_BASE_URL
    else:
        url = form_data.AUTOMATIC1111_BASE_URL.strip("/")
        try:
            r = requests.head(url)
            app.state.AUTOMATIC1111_BASE_URL = url
        except Exception as e:
            raise HTTPException(status_code=400, detail=ERROR_MESSAGES.DEFAULT(e))

    if form_data.COMFYUI_BASE_URL == None:
        app.state.COMFYUI_BASE_URL = COMFYUI_BASE_URL
    else:
        url = form_data.COMFYUI_BASE_URL.strip("/")

        try:
            r = requests.head(url)
            app.state.COMFYUI_BASE_URL = url
        except Exception as e:
            raise HTTPException(status_code=400, detail=ERROR_MESSAGES.DEFAULT(e))

    return {
        "AUTOMATIC1111_BASE_URL": app.state.AUTOMATIC1111_BASE_URL,
        "COMFYUI_BASE_URL": app.state.COMFYUI_BASE_URL,
        "status": True,
    }


class OpenAIConfigUpdateForm(BaseModel):
    url: str
    key: str


@app.get("/openai/config")
async def get_openai_config(user=Depends(get_admin_user)):
    return {
        "OPENAI_API_BASE_URL": app.state.OPENAI_API_BASE_URL,
        "OPENAI_API_KEY": app.state.OPENAI_API_KEY,
    }


@app.post("/openai/config/update")
async def update_openai_config(
    form_data: OpenAIConfigUpdateForm, user=Depends(get_admin_user)
):
    if form_data.key == "":
        raise HTTPException(status_code=400, detail=ERROR_MESSAGES.API_KEY_NOT_FOUND)

    app.state.OPENAI_API_BASE_URL = form_data.url
    app.state.OPENAI_API_KEY = form_data.key

    return {
        "status": True,
        "OPENAI_API_BASE_URL": app.state.OPENAI_API_BASE_URL,
        "OPENAI_API_KEY": app.state.OPENAI_API_KEY,
    }


class ImageSizeUpdateForm(BaseModel):
    size: str


@app.get("/size")
async def get_image_size(user=Depends(get_admin_user)):
    return {"IMAGE_SIZE": app.state.IMAGE_SIZE}


@app.post("/size/update")
async def update_image_size(
    form_data: ImageSizeUpdateForm, user=Depends(get_admin_user)
):
    pattern = r"^\d+x\d+$"  # Regular expression pattern
    if re.match(pattern, form_data.size):
        app.state.IMAGE_SIZE = form_data.size
        return {
            "IMAGE_SIZE": app.state.IMAGE_SIZE,
            "status": True,
        }
    else:
        raise HTTPException(
            status_code=400,
            detail=ERROR_MESSAGES.INCORRECT_FORMAT("  (e.g., 512x512)."),
        )


class ImageStepsUpdateForm(BaseModel):
    steps: int


@app.get("/steps")
async def get_image_size(user=Depends(get_admin_user)):
    return {"IMAGE_STEPS": app.state.IMAGE_STEPS}


@app.post("/steps/update")
async def update_image_size(
    form_data: ImageStepsUpdateForm, user=Depends(get_admin_user)
):
    if form_data.steps >= 0:
        app.state.IMAGE_STEPS = form_data.steps
        return {
            "IMAGE_STEPS": app.state.IMAGE_STEPS,
            "status": True,
        }
    else:
        raise HTTPException(
            status_code=400,
            detail=ERROR_MESSAGES.INCORRECT_FORMAT("  (e.g., 50)."),
        )


@app.get("/models")
def get_models(user=Depends(get_current_user)):
    try:
        if app.state.ENGINE == "openai":
            return [
                {"id": "dall-e-2", "name": "DALL·E 2"},
                {"id": "dall-e-3", "name": "DALL·E 3"},
            ]
        elif app.state.ENGINE == "comfyui":

            r = requests.get(url=f"{app.state.COMFYUI_BASE_URL}/object_info")
            info = r.json()

            return list(
                map(
                    lambda model: {"id": model, "name": model},
                    info["CheckpointLoaderSimple"]["input"]["required"]["ckpt_name"][0],
                )
            )

        else:
            r = requests.get(
                url=f"{app.state.AUTOMATIC1111_BASE_URL}/sdapi/v1/sd-models"
            )
            models = r.json()
            return list(
                map(
                    lambda model: {"id": model["title"], "name": model["model_name"]},
                    models,
                )
            )
    except Exception as e:
        app.state.ENABLED = False
        raise HTTPException(status_code=400, detail=ERROR_MESSAGES.DEFAULT(e))


@app.get("/models/default")
async def get_default_model(user=Depends(get_admin_user)):
    try:
        if app.state.ENGINE == "openai":
            return {"model": app.state.MODEL if app.state.MODEL else "dall-e-2"}
        elif app.state.ENGINE == "comfyui":
            return {"model": app.state.MODEL if app.state.MODEL else ""}
        else:
            r = requests.get(url=f"{app.state.AUTOMATIC1111_BASE_URL}/sdapi/v1/options")
            options = r.json()
            return {"model": options["sd_model_checkpoint"]}
    except Exception as e:
        app.state.ENABLED = False
        raise HTTPException(status_code=400, detail=ERROR_MESSAGES.DEFAULT(e))


class UpdateModelForm(BaseModel):
    model: str


def set_model_handler(model: str):
    if app.state.ENGINE == "openai":
        app.state.MODEL = model
        return app.state.MODEL
    if app.state.ENGINE == "comfyui":
        app.state.MODEL = model
        return app.state.MODEL
    else:
        r = requests.get(url=f"{app.state.AUTOMATIC1111_BASE_URL}/sdapi/v1/options")
        options = r.json()

        if model != options["sd_model_checkpoint"]:
            options["sd_model_checkpoint"] = model
            r = requests.post(
                url=f"{app.state.AUTOMATIC1111_BASE_URL}/sdapi/v1/options", json=options
            )

        return options


@app.post("/models/default/update")
def update_default_model(
    form_data: UpdateModelForm,
    user=Depends(get_current_user),
):
    return set_model_handler(form_data.model)


class GenerateImageForm(BaseModel):
    model: Optional[str] = None
    prompt: str
    n: int = 1
    size: Optional[str] = None
    negative_prompt: Optional[str] = None


def save_b64_image(b64_str):
    try:
<<<<<<< HEAD
        header, encoded = b64_str.split(",", 1)
        mime_type = header.split(";")[0]

        image_format = mimetypes.guess_extension(mime_type)
        img_data = base64.b64decode(encoded)
        image_id = str(uuid.uuid4())
        file_path = IMAGE_CACHE_DIR / f"{image_id}{image_format}"
        with open(file_path, "wb") as f:
            f.write(img_data)
        return image_id, image_format
    except Exception as e:
        log.exception(f"Error saving image: {e}")
        return None, None
=======
        image_id = str(uuid.uuid4())

        if "," in b64_str:
            header, encoded = b64_str.split(",", 1)
            mime_type = header.split(";")[0]

            img_data = base64.b64decode(encoded)
            image_format = mimetypes.guess_extension(mime_type)

            image_filename = f"{image_id}{image_format}"
            file_path = IMAGE_CACHE_DIR / f"{image_filename}"
            with open(file_path, "wb") as f:
                f.write(img_data)
            return image_filename
        else:
            image_filename = f"{image_id}.png"
            file_path = IMAGE_CACHE_DIR.joinpath(image_filename)

            img_data = base64.b64decode(b64_str)

            # Write the image data to a file
            with open(file_path, "wb") as f:
                f.write(img_data)
            return image_filename

    except Exception as e:
        log.exception(f"Error saving image: {e}")
        return None
>>>>>>> f1963c95


def save_url_image(url):
    image_id = str(uuid.uuid4())
    try:
        r = requests.get(url)
        r.raise_for_status()
        if r.headers["content-type"].split("/")[0] == "image":

            mime_type = r.headers["content-type"]
            image_format = mimetypes.guess_extension(mime_type)

            if not image_format:
                raise ValueError("Could not determine image type from MIME type")

<<<<<<< HEAD
            file_path = IMAGE_CACHE_DIR.joinpath(f"{image_id}{image_format}")
            with open(file_path, "wb") as image_file:
                for chunk in r.iter_content(chunk_size=8192):
                    image_file.write(chunk)
            return image_id, image_format
        else:
            log.error(f"Url does not point to an image.")
            return None, None
=======
            image_filename = f"{image_id}{image_format}"

            file_path = IMAGE_CACHE_DIR.joinpath(f"{image_filename}")
            with open(file_path, "wb") as image_file:
                for chunk in r.iter_content(chunk_size=8192):
                    image_file.write(chunk)
            return image_filename
        else:
            log.error(f"Url does not point to an image.")
            return None
>>>>>>> f1963c95

    except Exception as e:
        log.exception(f"Error saving image: {e}")
        return None, None


@app.post("/generations")
def generate_image(
    form_data: GenerateImageForm,
    user=Depends(get_current_user),
):

    width, height = tuple(map(int, app.state.IMAGE_SIZE.split("x")))

    r = None
    try:
        if app.state.ENGINE == "openai":

            headers = {}
            headers["Authorization"] = f"Bearer {app.state.OPENAI_API_KEY}"
            headers["Content-Type"] = "application/json"

            data = {
                "model": app.state.MODEL if app.state.MODEL != "" else "dall-e-2",
                "prompt": form_data.prompt,
                "n": form_data.n,
                "size": form_data.size if form_data.size else app.state.IMAGE_SIZE,
                "response_format": "b64_json",
            }

            r = requests.post(
                url=f"{app.state.OPENAI_API_BASE_URL}/images/generations",
                json=data,
                headers=headers,
            )

            r.raise_for_status()
            res = r.json()

            images = []

            for image in res["data"]:
<<<<<<< HEAD
                image_id, image_format = save_b64_image(image["b64_json"])
                images.append(
                    {"url": f"/cache/image/generations/{image_id}{image_format}"}
                )
                file_body_path = IMAGE_CACHE_DIR.joinpath(f"{image_id}.json")
=======
                image_filename = save_b64_image(image["b64_json"])
                images.append({"url": f"/cache/image/generations/{image_filename}"})
                file_body_path = IMAGE_CACHE_DIR.joinpath(f"{image_filename}.json")
>>>>>>> f1963c95

                with open(file_body_path, "w") as f:
                    json.dump(data, f)

            return images

        elif app.state.ENGINE == "comfyui":

            data = {
                "prompt": form_data.prompt,
                "width": width,
                "height": height,
                "n": form_data.n,
            }

            if app.state.IMAGE_STEPS != None:
                data["steps"] = app.state.IMAGE_STEPS

            if form_data.negative_prompt != None:
                data["negative_prompt"] = form_data.negative_prompt

            data = ImageGenerationPayload(**data)

            res = comfyui_generate_image(
                app.state.MODEL,
                data,
                user.id,
                app.state.COMFYUI_BASE_URL,
            )
            log.debug(f"res: {res}")

            images = []

            for image in res["data"]:
<<<<<<< HEAD
                image_id, image_format = save_url_image(image["url"])
                images.append(
                    {"url": f"/cache/image/generations/{image_id}{image_format}"}
                )
                file_body_path = IMAGE_CACHE_DIR.joinpath(f"{image_id}.json")
=======
                image_filename = save_url_image(image["url"])
                images.append({"url": f"/cache/image/generations/{image_filename}"})
                file_body_path = IMAGE_CACHE_DIR.joinpath(f"{image_filename}.json")
>>>>>>> f1963c95

                with open(file_body_path, "w") as f:
                    json.dump(data.model_dump(exclude_none=True), f)

            log.debug(f"images: {images}")
            return images
        else:
            if form_data.model:
                set_model_handler(form_data.model)

            data = {
                "prompt": form_data.prompt,
                "batch_size": form_data.n,
                "width": width,
                "height": height,
            }

            if app.state.IMAGE_STEPS != None:
                data["steps"] = app.state.IMAGE_STEPS

            if form_data.negative_prompt != None:
                data["negative_prompt"] = form_data.negative_prompt

            r = requests.post(
                url=f"{app.state.AUTOMATIC1111_BASE_URL}/sdapi/v1/txt2img",
                json=data,
            )

            res = r.json()

            log.debug(f"res: {res}")

            images = []

            for image in res["images"]:
<<<<<<< HEAD
                image_id, image_format = save_b64_image(image)
                images.append(
                    {"url": f"/cache/image/generations/{image_id}{image_format}"}
                )
                file_body_path = IMAGE_CACHE_DIR.joinpath(f"{image_id}.json")
=======
                image_filename = save_b64_image(image)
                images.append({"url": f"/cache/image/generations/{image_filename}"})
                file_body_path = IMAGE_CACHE_DIR.joinpath(f"{image_filename}.json")
>>>>>>> f1963c95

                with open(file_body_path, "w") as f:
                    json.dump({**data, "info": res["info"]}, f)

            return images

    except Exception as e:
        error = e

        if r != None:
            data = r.json()
            if "error" in data:
                error = data["error"]["message"]
        raise HTTPException(status_code=400, detail=ERROR_MESSAGES.DEFAULT(error))<|MERGE_RESOLUTION|>--- conflicted
+++ resolved
@@ -317,21 +317,6 @@
 
 def save_b64_image(b64_str):
     try:
-<<<<<<< HEAD
-        header, encoded = b64_str.split(",", 1)
-        mime_type = header.split(";")[0]
-
-        image_format = mimetypes.guess_extension(mime_type)
-        img_data = base64.b64decode(encoded)
-        image_id = str(uuid.uuid4())
-        file_path = IMAGE_CACHE_DIR / f"{image_id}{image_format}"
-        with open(file_path, "wb") as f:
-            f.write(img_data)
-        return image_id, image_format
-    except Exception as e:
-        log.exception(f"Error saving image: {e}")
-        return None, None
-=======
         image_id = str(uuid.uuid4())
 
         if "," in b64_str:
@@ -360,7 +345,6 @@
     except Exception as e:
         log.exception(f"Error saving image: {e}")
         return None
->>>>>>> f1963c95
 
 
 def save_url_image(url):
@@ -376,16 +360,6 @@
             if not image_format:
                 raise ValueError("Could not determine image type from MIME type")
 
-<<<<<<< HEAD
-            file_path = IMAGE_CACHE_DIR.joinpath(f"{image_id}{image_format}")
-            with open(file_path, "wb") as image_file:
-                for chunk in r.iter_content(chunk_size=8192):
-                    image_file.write(chunk)
-            return image_id, image_format
-        else:
-            log.error(f"Url does not point to an image.")
-            return None, None
-=======
             image_filename = f"{image_id}{image_format}"
 
             file_path = IMAGE_CACHE_DIR.joinpath(f"{image_filename}")
@@ -396,7 +370,6 @@
         else:
             log.error(f"Url does not point to an image.")
             return None
->>>>>>> f1963c95
 
     except Exception as e:
         log.exception(f"Error saving image: {e}")
@@ -439,17 +412,9 @@
             images = []
 
             for image in res["data"]:
-<<<<<<< HEAD
-                image_id, image_format = save_b64_image(image["b64_json"])
-                images.append(
-                    {"url": f"/cache/image/generations/{image_id}{image_format}"}
-                )
-                file_body_path = IMAGE_CACHE_DIR.joinpath(f"{image_id}.json")
-=======
                 image_filename = save_b64_image(image["b64_json"])
                 images.append({"url": f"/cache/image/generations/{image_filename}"})
                 file_body_path = IMAGE_CACHE_DIR.joinpath(f"{image_filename}.json")
->>>>>>> f1963c95
 
                 with open(file_body_path, "w") as f:
                     json.dump(data, f)
@@ -484,17 +449,9 @@
             images = []
 
             for image in res["data"]:
-<<<<<<< HEAD
-                image_id, image_format = save_url_image(image["url"])
-                images.append(
-                    {"url": f"/cache/image/generations/{image_id}{image_format}"}
-                )
-                file_body_path = IMAGE_CACHE_DIR.joinpath(f"{image_id}.json")
-=======
                 image_filename = save_url_image(image["url"])
                 images.append({"url": f"/cache/image/generations/{image_filename}"})
                 file_body_path = IMAGE_CACHE_DIR.joinpath(f"{image_filename}.json")
->>>>>>> f1963c95
 
                 with open(file_body_path, "w") as f:
                     json.dump(data.model_dump(exclude_none=True), f)
@@ -530,17 +487,9 @@
             images = []
 
             for image in res["images"]:
-<<<<<<< HEAD
-                image_id, image_format = save_b64_image(image)
-                images.append(
-                    {"url": f"/cache/image/generations/{image_id}{image_format}"}
-                )
-                file_body_path = IMAGE_CACHE_DIR.joinpath(f"{image_id}.json")
-=======
                 image_filename = save_b64_image(image)
                 images.append({"url": f"/cache/image/generations/{image_filename}"})
                 file_body_path = IMAGE_CACHE_DIR.joinpath(f"{image_filename}.json")
->>>>>>> f1963c95
 
                 with open(file_body_path, "w") as f:
                     json.dump({**data, "info": res["info"]}, f)
