--- conflicted
+++ resolved
@@ -149,11 +149,7 @@
 							<button
 								class="px-3 py-1.5 rounded-xl w-full text-left {modelIdx === selectedIdx
 									? 'bg-gray-50 dark:bg-gray-850 selected-command-option-button'
-<<<<<<< HEAD
 									: ''} {model?.info?.meta?.hidden ? 'hidden' : ''}"
-=======
-									: ''}"
->>>>>>> 003ceff7
 								type="button"
 								on:click={() => {
 									confirmSelect(model);
@@ -166,24 +162,15 @@
 								<div class="flex font-medium text-black dark:text-gray-100 line-clamp-1">
 									<img
 										src={model?.info?.meta?.profile_image_url ?? '/static/favicon.png'}
-<<<<<<< HEAD
-										alt={model.name}
-=======
 										alt={model?.name ?? model.id}
->>>>>>> 003ceff7
 										class="rounded-full size-6 items-center mr-2"
 									/>
 									{model.name}
 								</div>
 
 								<!-- <div class=" text-xs text-gray-600 line-clamp-1">
-<<<<<<< HEAD
-									{doc.title}
-									</div> -->
-=======
 								{doc.title}
 								</div> -->
->>>>>>> 003ceff7
 							</button>
 						{/each}
 					</div>
