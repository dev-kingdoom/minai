--- conflicted
+++ resolved
@@ -281,11 +281,8 @@
 	"File": "文件",
 	"File Mode": "文件模式",
 	"File not found.": "文件未找到。",
-<<<<<<< HEAD
 	"Filter": "消息过滤",
-=======
-	"Files": "",
->>>>>>> 6e843ab5
+	"Files": "文件",
 	"Filter is now globally disabled": "过滤器已全局禁用",
 	"Filter is now globally enabled": "过滤器已全局启用",
 	"Filters": "过滤器",
