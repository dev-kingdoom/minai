{
	"'s', 'm', 'h', 'd', 'w' or '-1' for no expiration.": "'s', 'm', 'h', 'd', 'w' ან '-1' ვადის გასვლისთვის.",
	"(Beta)": "(ბეტა)",
	"(e.g. `sh webui.sh --api`)": "(მაგ. `sh webui.sh --api`)",
	"(latest)": "(უახლესი)",
	"{{modelName}} is thinking...": "{{modelName}} ფიქრობს...",
	"{{user}}'s Chats": "",
	"{{webUIName}} Backend Required": "{{webUIName}} საჭიროა ბექენდი",
	"a user": "მომხმარებელი",
	"About": "შესახებ",
	"Account": "ანგარიში",
	"Accurate information": "",
	"Add a model": "მოდელის დამატება",
	"Add a model tag name": "მოდელის ტეგის სახელის დამატება",
	"Add a short description about what this modelfile does": "დაამატე მოკლე აღწერა იმის შესახებ, თუ რას აკეთებს ეს მოდელური ფაილი",
	"Add a short title for this prompt": "დაამატე მოკლე სათაური ამ მოთხოვნისთვის",
	"Add a tag": "დაამატე ტეგი",
	"Add Docs": "დოკუმენტის დამატება",
	"Add Files": "ფაილების დამატება",
	"Add message": "შეტყობინების დამატება",
	"Add Model": "",
	"Add Tags": "ტეგების დამატება",
	"Add User": "",
	"Adjusting these settings will apply changes universally to all users.": "ამ პარამეტრების რეგულირება ცვლილებებს უნივერსალურად გამოიყენებს ყველა მომხმარებლისთვის",
	"admin": "ადმინისტრატორი",
	"Admin Panel": "ადმინ პანელი",
	"Admin Settings": "ადმინისტრატორის ხელსაწყოები",
	"Advanced Parameters": "დამატებითი პარამეტრები",
	"all": "ყველა",
	"All Users": "ყველა მომხმარებელი",
	"Allow": "ნების დართვა",
	"Allow Chat Deletion": "მიმოწერის წაშლის დაშვება",
	"alphanumeric characters and hyphens": "ალფანუმერული სიმბოლოები და დეფისები",
	"Already have an account?": "უკვე გაქვს ანგარიში?",
	"an assistant": "ასისტენტი",
	"and": "და",
	"API Base URL": "API საბაზისო URL",
	"API Key": "API გასაღები",
	"API Key created.": "",
	"API keys": "",
	"API RPM": "API RPM",
	"Archive": "",
	"Archived Chats": "ჩატის ისტორიის არქივი",
	"are allowed - Activate this command by typing": "დაშვებულია - ბრძანების გასააქტიურებლად აკრიფეთ:",
	"Are you sure?": "დარწმუნებული ხარ?",
	"Attention to detail": "",
	"Audio": "ხმოვანი",
	"Auto-playback response": "ავტომატური დაკვრის პასუხი",
	"Auto-send input after 3 sec.": "შეყვანის ავტომატური გაგზავნა 3 წამის შემდეგ ",
	"AUTOMATIC1111 Base URL": "AUTOMATIC1111 საბაზისო მისამართი",
	"AUTOMATIC1111 Base URL is required.": "AUTOMATIC1111 საბაზისო მისამართი აუცილებელია",
	"available!": "ხელმისაწვდომია!",
	"Back": "უკან",
	"Bad Response": "",
	"Being lazy": "",
	"Builder Mode": "მოდელის შექმნა",
	"Cancel": "გაუქმება",
	"Categories": "კატეგორიები",
	"Change Password": "პაროლის შეცვლა",
	"Chat": "მიმოწერა",
	"Chat History": "მიმოწერის ისტორია",
	"Chat History is off for this browser.": "მიმოწერის ისტორია ამ ბრაუზერისთვის გათიშულია",
	"Chats": "მიმოწერები",
	"Check Again": "თავიდან შემოწმება",
	"Check for updates": "განახლებების ძიება",
	"Checking for updates...": "მიმდინარეობს განახლებების ძიება...",
	"Choose a model before saving...": "აირჩიეთ მოდელი შენახვამდე...",
	"Chunk Overlap": "გადახურვა ფრაგმენტულია",
	"Chunk Params": "გადახურვის პარამეტრები",
	"Chunk Size": "გადახურვის ზომა",
	"Click here for help.": "დახმარებისთვის, დააკლიკე აქ",
	"Click here to check other modelfiles.": "სხვა მოდელური ფაილების სანახავად, დააკლიკე აქ",
	"Click here to select": "ასარჩევად, დააკლიკე აქ",
	"Click here to select a csv file.": "",
	"Click here to select documents.": "დოკუმენტების ასარჩევად, დააკლიკე აქ",
	"click here.": "დააკლიკე აქ",
	"Click on the user role button to change a user's role.": "დააკლიკეთ მომხმარებლის როლის ღილაკს რომ შეცვალოთ მომხმარების როლი",
	"Close": "დახურვა",
	"Collection": "ნაკრები",
	"ComfyUI": "",
	"ComfyUI Base URL": "",
	"ComfyUI Base URL is required.": "",
	"Command": "ბრძანება",
	"Confirm Password": "პაროლის დამოწმება",
	"Connections": "კავშირები",
	"Content": "კონტენტი",
	"Context Length": "კონტექსტის სიგრძე",
	"Continue Response": "",
	"Conversation Mode": "საუბრი რეჟიმი",
	"Copied shared chat URL to clipboard!": "",
	"Copy": "",
	"Copy last code block": "ბოლო ბლოკის კოპირება",
	"Copy last response": "ბოლო პასუხის კოპირება",
	"Copy Link": "",
	"Copying to clipboard was successful!": "კლავიატურაზე კოპირება წარმატებით დასრულდა",
	"Create a concise, 3-5 word phrase as a header for the following query, strictly adhering to the 3-5 word limit and avoiding the use of the word 'title':": "შექმენით მოკლე, 3-5 სიტყვიანი ფრაზა, როგორც სათაური თქვენი შემდეგი შეკითხვისთვის, მკაცრად დაიცავით 3-5 სიტყვის ლიმიტი და მოერიდეთ გამოიყენოთ სიტყვა „სათაური“.",
	"Create a modelfile": "მოდელური ფაილის შექმნა",
	"Create Account": "ანგარიშის შექმნა",
	"Created at": "შექმნილია",
	"Created At": "",
	"Current Model": "მიმდინარე მოდელი",
	"Current Password": "მიმდინარე პაროლი",
	"Custom": "საკუთარი",
	"Customize Ollama models for a specific purpose": "Ollama მოდელების დამუშავება სპეციფიური დანიშნულებისთვის",
	"Dark": "მუქი",
	"Database": "მონაცემთა ბაზა",
	"DD/MM/YYYY HH:mm": "DD/MM/YYYY HH:mm",
	"Default": "დეფოლტი",
	"Default (Automatic1111)": "დეფოლტ (Automatic1111)",
	"Default (SentenceTransformers)": "",
	"Default (Web API)": "დეფოლტ (Web API)",
	"Default model updated": "დეფოლტ მოდელი განახლებულია",
	"Default Prompt Suggestions": "",
	"Default User Role": "მომხმარებლის დეფოლტ როლი",
	"delete": "წაშლა",
	"Delete": "",
	"Delete a model": "მოდელის წაშლა",
	"Delete chat": "შეტყობინების წაშლა",
	"Delete Chat": "",
	"Delete Chats": "შეტყობინებების წაშლა",
	"Delete User": "",
	"Deleted {{deleteModelTag}}": "{{deleteModelTag}} წაშლილია",
	"Deleted {{tagName}}": "",
	"Description": "აღწერა",
	"Didn't fully follow instructions": "",
	"Disabled": "გაუქმებულია",
	"Discover a modelfile": "აღმოაჩინეთ მოდელური ფაილი",
	"Discover a prompt": "აღმოაჩინეთ მოთხოვნა",
	"Discover, download, and explore custom prompts": "აღმოაჩინეთ, ჩამოტვირთეთ და შეისწავლეთ მორგებული მოთხოვნები",
	"Discover, download, and explore model presets": "აღმოაჩინეთ, ჩამოტვირთეთ და შეისწავლეთ მოდელის წინასწარ პარამეტრები",
	"Display the username instead of You in the Chat": "ჩატში აჩვენე მომხმარებლის სახელი თქვენს ნაცვლად",
	"Document": "დოკუმენტი",
	"Document Settings": "დოკუმენტის პარამეტრები",
	"Documents": "დოკუმენტები",
	"does not make any external connections, and your data stays securely on your locally hosted server.": "არ ამყარებს გარე კავშირებს და თქვენი მონაცემები უსაფრთხოდ რჩება თქვენს ადგილობრივ სერვერზე.",
	"Don't Allow": "არ დაუშვა",
	"Don't have an account?": "არ გაქვს ანგარიში?",
	"Don't like the style": "",
	"Download": "",
	"Download Database": "გადმოწერე მონაცემთა ბაზა",
	"Drop any files here to add to the conversation": "გადაიტანეთ ფაილები აქ, რათა დაამატოთ ისინი მიმოწერაში",
	"e.g. '30s','10m'. Valid time units are 's', 'm', 'h'.": "მაგალითად, '30წ', '10მ'. მოქმედი დროის ერთეულები: 'წ', 'წთ', 'სთ'.",
	"Edit": "",
	"Edit Doc": "დოკუმენტის ედიტირება",
	"Edit User": "მომხმარებლის ედიტირება",
	"Email": "ელ-ფოსტა",
	"Embedding Model Engine": "",
	"Embedding model set to \"{{embedding_model}}\"": "",
	"Enable Chat History": "მიმოწერის ისტორიის ჩართვა",
	"Enable New Sign Ups": "ახალი რეგისტრაციების ჩართვა",
	"Enabled": "ჩართულია",
	"Ensure your CSV file includes 4 columns in this order: Name, Email, Password, Role.": "",
	"Enter {{role}} message here": "შეიყვანე {{role}} შეტყობინება აქ",
	"Enter Chunk Overlap": "შეიყვანეთ ნაწილის გადახურვა",
	"Enter Chunk Size": "შეიყვანე ბლოკის ზომა",
	"Enter Image Size (e.g. 512x512)": "შეიყვანეთ სურათის ზომა (მაგ. 512x512)",
	"Enter LiteLLM API Base URL (litellm_params.api_base)": "შეიყვანეთ LiteLLM API ბაზის მისამართი (litellm_params.api_base)",
	"Enter LiteLLM API Key (litellm_params.api_key)": "შეიყვანეთ LiteLLM API გასაღები (litellm_params.api_key)",
	"Enter LiteLLM API RPM (litellm_params.rpm)": "შეიყვანეთ LiteLLM API RPM (litellm_params.rpm)",
	"Enter LiteLLM Model (litellm_params.model)": "შეიყვანეთ LiteLLM მოდელი (litellm_params.model)",
	"Enter Max Tokens (litellm_params.max_tokens)": "შეიყვანეთ მაქსიმალური ტოკენები (litellm_params.max_tokens)",
	"Enter model tag (e.g. {{modelTag}})": "შეიყვანეთ მოდელის ტეგი (მაგ. {{modelTag}})",
	"Enter Number of Steps (e.g. 50)": "შეიყვანეთ ნაბიჯების რაოდენობა (მაგ. 50)",
	"Enter Score": "",
	"Enter stop sequence": "შეიყვანეთ ტოპ თანმიმდევრობა",
	"Enter Top K": "შეიყვანეთ Top K",
	"Enter URL (e.g. http://127.0.0.1:7860/)": "შეიყვანეთ მისამართი (მაგალითად http://127.0.0.1:7860/)",
	"Enter Your Email": "შეიყვანეთ თქვენი ელ-ფოსტა",
	"Enter Your Full Name": "შეიყვანეთ თქვენი სრული სახელი",
	"Enter Your Password": "შეიყვანეთ თქვენი პაროლი",
	"Enter Your Role": "",
	"Experimental": "ექსპერიმენტალური",
	"Export All Chats (All Users)": "",
	"Export Chats": "მიმოწერის ექსპორტირება",
	"Export Documents Mapping": "დოკუმენტების კავშირის ექსპორტი",
	"Export Modelfiles": "მოდელური ფაილების ექსპორტი",
	"Export Prompts": "მოთხოვნების ექსპორტი",
	"Failed to create API Key.": "",
	"Failed to read clipboard contents": "ბუფერში შიგთავსის წაკითხვა ვერ მოხერხდა",
	"Feel free to add specific details": "",
	"File Mode": "ფაილური რეჟიმი",
	"File not found.": "ფაილი ვერ მოიძებნა",
	"Fingerprint spoofing detected: Unable to use initials as avatar. Defaulting to default profile image.": "აღმოჩენილია თითის ანაბეჭდის გაყალბება: ინიციალების გამოყენება ავატარად შეუძლებელია. დეფოლტ პროფილის დეფოლტ სურათი.",
	"Fluidly stream large external response chunks": "თხევადი ნაკადი დიდი გარე საპასუხო ნაწილაკების",
	"Focus chat input": "ჩეთის შეყვანის ფოკუსი",
<<<<<<< HEAD
	"Fluidly stream large external response chunks": "თხევადი ნაკადი დიდი გარე საპასუხო ნაწილაკების",
=======
	"Followed instructions perfectly": "",
>>>>>>> f1963c95
	"Format your variables using square brackets like this:": "დააფორმატეთ თქვენი ცვლადები კვადრატული ფრჩხილების გამოყენებით:",
	"From (Base Model)": "(საბაზო მოდელი) დან",
	"Full Screen Mode": "Სრული ეკრანის რეჟიმი",
	"General": "ზოგადი",
	"General Settings": "ზოგადი პარამეტრები",
	"Generation Info": "",
	"Good Response": "",
	"has no conversations.": "",
	"Hello, {{name}}": "გამარჯობა, {{name}}",
	"Hide": "დამალვა",
	"Hide Additional Params": "დამატებითი პარამეტრების დამალვა",
	"How can I help you today?": "როგორ შემიძლია დაგეხმარო დღეს?",
	"Hybrid Search": "",
	"Image Generation (Experimental)": "სურათების გენერაცია (ექსპერიმენტული)",
	"Image Generation Engine": "სურათის გენერაციის ძრავა",
	"Image Settings": "სურათის პარამეტრები",
	"Images": "სურათები",
	"Import Chats": "მიმოწერების იმპორტი",
	"Import Documents Mapping": "დოკუმენტების კავშირის იმპორტი",
	"Import Modelfiles": "მოდელური ფაილების იმპორტი",
	"Import Prompts": "მოთხოვნების იმპორტი",
	"Include `--api` flag when running stable-diffusion-webui": "ჩართეთ `--api` დროშა stable-diffusion-webui-ის გაშვებისას",
	"Interface": "ინტერფეისი",
	"join our Discord for help.": "შეუერთდით ჩვენს Discord-ს დახმარებისთვის",
	"JSON": "JSON",
	"JWT Expiration": "JWT-ის ვადა",
	"JWT Token": "JWT ტოკენი",
	"Keep Alive": "აქტიურად დატოვება",
	"Keyboard shortcuts": "კლავიატურის მალსახმობები",
	"Language": "ენა",
	"Last Active": "",
	"Light": "მსუბუქი",
	"OLED Dark": "OLED მუქი",
	"Listening...": "გისმენ...",
	"LLMs can make mistakes. Verify important information.": "შესაძლოა LLM-ებმა შეცდომები დაუშვან. გადაამოწმეთ მნიშვნელოვანი ინფორმაცია.",
	"Made by OpenWebUI Community": "დამზადებულია OpenWebUI საზოგადოების მიერ",
	"Make sure to enclose them with": "დარწმუნდით, რომ დაურთეთ ისინი",
	"Manage LiteLLM Models": "LiteLLM მოდელების მართვა",
	"Manage Models": "მოდელების მართვა",
	"Manage Ollama Models": "Ollama მოდელების მართვა",
	"Max Tokens": "მაქსიმალური ტოკენები",
	"Maximum of 3 models can be downloaded simultaneously. Please try again later.": "მაქსიმუმ 3 მოდელის ჩამოტვირთვა შესაძლებელია ერთდროულად. Გთხოვთ სცადოთ მოგვიანებით.",
	"Minimum Score": "",
	"Mirostat": "მიროსტატი",
	"Mirostat Eta": "მიროსტატი ეტა",
	"Mirostat Tau": "მიროსტატი ტაუ",
	"MMMM DD, YYYY": "თვე დღე, წელი",
	"MMMM DD, YYYY HH:mm": "",
	"Model '{{modelName}}' has been successfully downloaded.": "მოდელი „{{modelName}}“ წარმატებით ჩამოიტვირთა.",
	"Model '{{modelTag}}' is already in queue for downloading.": "მოდელი „{{modelTag}}“ უკვე ჩამოტვირთვის რიგშია.",
	"Model {{modelId}} not found": "მოდელი {{modelId}} ვერ მოიძებნა",
	"Model {{modelName}} already exists.": "მოდელი {{modelName}} უკვე არსებობს.",
	"Model filesystem path detected. Model shortname is required for update, cannot continue.": "აღმოჩენილია მოდელის ფაილური სისტემის გზა. განახლებისთვის საჭიროა მოდელის მოკლე სახელი, გაგრძელება შეუძლებელია.",
	"Model Name": "მოდელის სახელი",
	"Model not selected": "მოდელი არ არის არჩეული",
	"Model Tag Name": "მოდელის ტეგის სახელი",
	"Model Whitelisting": "მოდელის თეთრ სიაში შეყვანა",
	"Model(s) Whitelisted": "მოდელ(ებ)ი თეთრ სიაშია",
	"Modelfile": "მოდელური ფაილი",
	"Modelfile Advanced Settings": "მოდელური ფაილის პარამეტრები",
	"Modelfile Content": "მოდელური ფაილის კონტენტი",
	"Modelfiles": "მოდელური ფაილები",
	"Models": "მოდელები",
	"More": "",
	"My Documents": "ჩემი დოკუმენტები",
	"My Modelfiles": "ჩემი მოდელური ფაილები",
	"My Prompts": "ჩემი მოთხოვნები",
	"Name": "სახელი",
	"Name Tag": "სახელის ტეგი",
	"Name your modelfile": "თქვენი მოდელური ფაილის სახელი",
	"New Chat": "ახალი მიმოწერა",
	"New Password": "ახალი პაროლი",
	"Not factually correct": "",
	"Not sure what to add?": "არ იცი რა დაამატო?",
	"Not sure what to write? Switch to": "არ იცი რა დაწერო? გადართვა:",
	"Note: If you set a minimum score, the search will only return documents with a score greater than or equal to the minimum score.": "",
	"Notifications": "შეტყობინება",
	"Off": "გამორთვა",
	"Okay, Let's Go!": "კარგი, წავედით!",
	"OLED Dark": "",
	"Ollama": "",
	"Ollama Base URL": "Ollama ბაზისური მისამართი",
	"Ollama Version": "Ollama ვერსია",
	"On": "ჩართვა",
	"Only": "მხოლოდ",
	"Only alphanumeric characters and hyphens are allowed in the command string.": "ბრძანების სტრიქონში დაშვებულია მხოლოდ ალფანუმერული სიმბოლოები და დეფისები.",
	"Oops! Hold tight! Your files are still in the processing oven. We're cooking them up to perfection. Please be patient and we'll let you know once they're ready.": "უპს! გამაგრდი! თქვენი ფაილები ჯერ კიდევ დამუშავების ღუმელშია. ჩვენ მათ სრულყოფილებამდე ვამზადებთ. გთხოვთ მოითმინოთ და ჩვენ შეგატყობინებთ, როგორც კი ისინი მზად იქნებიან.",
	"Oops! Looks like the URL is invalid. Please double-check and try again.": "უი! როგორც ჩანს, მისამართი არასწორია. გთხოვთ, გადაამოწმოთ და ისევ სცადოთ.",
	"Oops! You're using an unsupported method (frontend only). Please serve the WebUI from the backend.": "უპს! თქვენ იყენებთ მხარდაუჭერელ მეთოდს (მხოლოდ frontend). გთხოვთ, მოემსახუროთ WebUI-ს ბექენდიდან",
	"Open": "ღია",
	"Open AI": "ღია AI",
	"Open AI (Dall-E)": "Open AI (Dall-E)",
	"Open new chat": "ახალი მიმოწერის გახსნა",
	"OpenAI": "",
	"OpenAI API": "OpenAI API",
	"OpenAI API Config": "",
	"OpenAI API Key is required.": "OpenAI API გასაღები აუცილებელია",
	"OpenAI URL/Key required.": "",
	"or": "ან",
	"Other": "",
	"Parameters": "პარამეტრები",
	"Password": "პაროლი",
	"PDF document (.pdf)": "",
	"PDF Extract Images (OCR)": "PDF იდან ამოღებული სურათები (OCR)",
	"pending": "ლოდინის რეჟიმშია",
	"Permission denied when accessing microphone: {{error}}": "ნებართვა უარყოფილია მიკროფონზე წვდომისას: {{error}}",
	"Plain text (.txt)": "",
	"Playground": "სათამაშო მოედანი",
<<<<<<< HEAD
	"Model Status": "მოდელის სტატუსი",
	"Archived Chats": "ჩატის ისტორიის არქივი",
	"Profile": "პროფილი",
=======
	"Positive attitude": "",
	"Profile Image": "",
	"Prompt (e.g. Tell me a fun fact about the Roman Empire)": "",
>>>>>>> f1963c95
	"Prompt Content": "მოთხოვნის შინაარსი",
	"Prompt suggestions": "მოთხოვნის რჩევები",
	"Prompts": "მოთხოვნები",
	"Pull a model from Ollama.com": "Ollama.com იდან მოდელის გადაწერა ",
	"Pull Progress": "პროგრესის გადაწერა",
	"Query Params": "პარამეტრების ძიება",
	"RAG Template": "RAG შაბლონი",
	"Raw Format": "საწყისი ფორმატი",
	"Read Aloud": "",
	"Record voice": "ხმის ჩაწერა",
	"Redirecting you to OpenWebUI Community": "გადამისამართდებით OpenWebUI საზოგადოებაში",
	"Refused when it shouldn't have": "",
	"Regenerate": "",
	"Release Notes": "Გამოშვების შენიშვნები",
	"Remove": "",
	"Repeat Last N": "გაიმეორეთ ბოლო N",
	"Repeat Penalty": "გაიმეორეთ პენალტი",
	"Request Mode": "მოთხოვნის რეჟიმი",
	"Reranking model disabled": "",
	"Reranking model set to \"{{reranking_model}}\"": "",
	"Reset Vector Storage": "ვექტორული მეხსიერების გადატვირთვა",
	"Response AutoCopy to Clipboard": "პასუხის ავტომატური კოპირება ბუფერში",
	"Role": "როლი",
	"Rosé Pine": "ვარდისფერი ფიჭვის ხე",
	"Rosé Pine Dawn": "ვარდისფერი ფიჭვის გარიჟრაჟი",
	"Save": "შენახვა",
	"Save & Create": "დამახსოვრება და შექმნა",
	"Save & Submit": "დამახსოვრება და გაგზავნა",
	"Save & Update": "დამახსოვრება და განახლება",
	"Saving chat logs directly to your browser's storage is no longer supported. Please take a moment to download and delete your chat logs by clicking the button below. Don't worry, you can easily re-import your chat logs to the backend through": "ჩეთის ისტორიის შენახვა პირდაპირ თქვენი ბრაუზერის საცავში აღარ არის მხარდაჭერილი. გთხოვთ, დაუთმოთ და წაშალოთ თქვენი ჩატის ჟურნალები ქვემოთ მოცემულ ღილაკზე დაწკაპუნებით. არ ინერვიულოთ, თქვენ შეგიძლიათ მარტივად ხელახლა შემოიტანოთ თქვენი ჩეთის ისტორია ბექენდში",
	"Scan": "სკანირება",
	"Scan complete!": "სკანირება დასრულდა!",
	"Scan for documents from {{path}}": "დოკუმენტების სკანირება {{ path}}-დან",
	"Search": "ძიება",
	"Search a model": "",
	"Search Documents": "დოკუმენტების ძიება",
	"Search Prompts": "მოთხოვნების ძიება",
	"See readme.md for instructions": "იხილეთ readme.md ინსტრუქციებისთვის",
	"See what's new": "სიახლეების ნახვა",
	"Seed": "სიდი",
	"Select a mode": "რეჟიმის არჩევა",
	"Select a model": "მოდელის არჩევა",
	"Select an Ollama instance": "",
	"Send a Message": "შეტყობინების გაგზავნა",
	"Send message": "შეტყობინების გაგზავნა",
	"Server connection verified": "სერვერთან კავშირი დადასტურებულია",
	"Set as default": "დეფოლტად დაყენება",
	"Set Default Model": "დეფოლტ მოდელის დაყენება",
	"Set Image Size": "სურათის ზომის დაყენება",
	"Set Steps": "ნაბიჯების დაყენება",
	"Set Title Auto-Generation Model": "სათაურის ავტომატური გენერაციის მოდელის დაყენება",
	"Set Voice": "ხმის დაყენება",
	"Settings": "ხელსაწყოები",
	"Settings saved successfully!": "პარამეტრები წარმატებით განახლდა!",
	"Share": "",
	"Share Chat": "",
	"Share to OpenWebUI Community": "გააზიარე OpenWebUI საზოგადოებაში ",
	"short-summary": "მოკლე შინაარსი",
	"Show": "ჩვენება",
	"Show Additional Params": "დამატებითი პარამეტრების ჩვენება",
	"Show shortcuts": "მალსახმობების ჩვენება",
	"Showcased creativity": "",
	"sidebar": "საიდბარი",
	"Sign in": "ავტორიზაცია",
	"Sign Out": "გასვლა",
	"Sign up": "რეგისტრაცია",
	"Signing in": "",
	"Speech recognition error: {{error}}": "მეტყველების ამოცნობის შეცდომა: {{error}}",
	"Speech-to-Text Engine": "ხმოვან-ტექსტური ძრავი",
	"SpeechRecognition API is not supported in this browser.": "მეტყველების ამოცნობის API არ არის მხარდაჭერილი ამ ბრაუზერში.",
	"Stop Sequence": "შეჩერების თანმიმდევრობა",
	"STT Settings": "მეტყველების ამოცნობის პარამეტრები",
	"Submit": "გაგზავნა",
	"Subtitle (e.g. about the Roman Empire)": "",
	"Success": "წარმატება",
	"Successfully updated.": "წარმატებით განახლდა",
	"Sync All": "სინქრონიზაცია",
	"System": "სისტემა",
	"System Prompt": "სისტემური მოთხოვნა",
	"Tags": "ტეგები",
	"Tell us more:": "",
	"Temperature": "ტემპერატურა",
	"Template": "შაბლონი",
	"Text Completion": "ტექსტის დასრულება",
	"Text-to-Speech Engine": "ტექსტურ-ხმოვანი ძრავი",
	"Tfs Z": "Tfs Z",
	"Thanks for your feedback!": "",
	"The score should be a value between 0.0 (0%) and 1.0 (100%).": "",
	"Theme": "თემა",
	"This ensures that your valuable conversations are securely saved to your backend database. Thank you!": "ეს უზრუნველყოფს, რომ თქვენი ძვირფასი საუბრები უსაფრთხოდ შეინახება თქვენს backend მონაცემთა ბაზაში. Გმადლობთ!",
	"This setting does not sync across browsers or devices.": "ეს პარამეტრი არ სინქრონიზდება ბრაუზერებსა და მოწყობილობებში",
	"Thorough explanation": "",
	"Tip: Update multiple variable slots consecutively by pressing the tab key in the chat input after each replacement.": "რჩევა: განაახლეთ რამდენიმე ცვლადი სლოტი თანმიმდევრულად, ყოველი ჩანაცვლების შემდეგ ჩატის ღილაკზე დაჭერით.",
	"Title": "სათაური",
	"Title (e.g. Tell me a fun fact)": "",
	"Title Auto-Generation": "სათაურის ავტო-გენერაცია",
	"Title Generation Prompt": "სათაურის გენერაციის მოთხოვნა ",
	"to": "ში",
	"To access the available model names for downloading,": "ჩამოტვირთვისთვის ხელმისაწვდომი მოდელების სახელებზე წვდომისთვის",
	"To access the GGUF models available for downloading,": "ჩასატვირთად ხელმისაწვდომი GGUF მოდელებზე წვდომისთვის",
	"to chat input.": "ჩატში",
	"Toggle settings": "პარამეტრების გადართვა",
	"Toggle sidebar": "გვერდითი ზოლის გადართვა",
	"Top K": "ტოპ K",
	"Top P": "ტოპ P",
	"Trouble accessing Ollama?": "Ollama-ს ვერ უკავშირდები?",
	"TTS Settings": "TTS პარამეტრები",
	"Type Hugging Face Resolve (Download) URL": "სცადე გადმოწერო Hugging Face Resolve URL",
	"Uh-oh! There was an issue connecting to {{provider}}.": "{{provider}}-თან დაკავშირების პრობლემა წარმოიშვა.",
	"Unknown File Type '{{file_type}}', but accepting and treating as plain text": "უცნობი ფაილის ტიპი „{{file_type}}“, მაგრამ მიიღება და განიხილება როგორც მარტივი ტექსტი",
	"Update and Copy Link": "",
	"Update Embedding Model": "",
	"Update embedding model (e.g. {{model}})": "",
	"Update password": "პაროლის განახლება",
	"Update Reranking Model": "",
	"Update reranking model (e.g. {{model}})": "",
	"Upload a GGUF model": "GGUF მოდელის ატვირთვა",
	"Upload files": "ფაილების ატვირთვა",
	"Upload Progress": "პროგრესის ატვირთვა",
	"URL Mode": "URL რეჟიმი",
	"Use '#' in the prompt input to load and select your documents.": "",
	"Use Gravatar": "გამოიყენე Gravatar",
	"Use Initials": "გამოიყენე ინიციალები",
	"user": "მომხმარებელი",
	"User Permissions": "მომხმარებლის უფლებები",
	"Users": "მომხმარებლები",
	"Utilize": "გამოყენება",
	"Valid time units:": "მოქმედი დროის ერთეულები",
	"variable": "ცვლადი",
	"variable to have them replaced with clipboard content.": "ცვლადი, რომ შეცვალოს ისინი ბუფერში შიგთავსით.",
	"Version": "ვერსია",
	"Warning: If you update or change your embedding model, you will need to re-import all documents.": "",
	"Web": "ვები",
	"Webhook URL": "",
	"WebUI Add-ons": "WebUI დანამატები",
	"WebUI Settings": "WebUI პარამეტრები",
	"WebUI will make requests to": "WebUI გამოგიგზავნით მოთხოვნებს",
	"What’s New in": "რა არის ახალი",
	"When history is turned off, new chats on this browser won't appear in your history on any of your devices.": "როდესაც ისტორია გამორთულია, ახალი ჩეთები ამ ბრაუზერში არ გამოჩნდება თქვენს ისტორიაში არცერთ მოწყობილობაზე.",
	"Whisper (Local)": "ჩურჩული (ადგილობრივი)",
	"Write a prompt suggestion (e.g. Who are you?)": "დაწერეთ მოკლე წინადადება (მაგ. ვინ ხარ?",
	"Write a summary in 50 words that summarizes [topic or keyword].": "დაწერეთ რეზიუმე 50 სიტყვით, რომელიც აჯამებს [თემას ან საკვანძო სიტყვას].",
	"You": "თქვენ",
	"You're a helpful assistant.": "თქვენ სასარგებლო ასისტენტი ხართ.",
	"You're now logged in.": "თქვენ შესული ხართ.",
	"Youtube": ""
}<|MERGE_RESOLUTION|>--- conflicted
+++ resolved
@@ -183,11 +183,7 @@
 	"Fingerprint spoofing detected: Unable to use initials as avatar. Defaulting to default profile image.": "აღმოჩენილია თითის ანაბეჭდის გაყალბება: ინიციალების გამოყენება ავატარად შეუძლებელია. დეფოლტ პროფილის დეფოლტ სურათი.",
 	"Fluidly stream large external response chunks": "თხევადი ნაკადი დიდი გარე საპასუხო ნაწილაკების",
 	"Focus chat input": "ჩეთის შეყვანის ფოკუსი",
-<<<<<<< HEAD
-	"Fluidly stream large external response chunks": "თხევადი ნაკადი დიდი გარე საპასუხო ნაწილაკების",
-=======
 	"Followed instructions perfectly": "",
->>>>>>> f1963c95
 	"Format your variables using square brackets like this:": "დააფორმატეთ თქვენი ცვლადები კვადრატული ფრჩხილების გამოყენებით:",
 	"From (Base Model)": "(საბაზო მოდელი) დან",
 	"Full Screen Mode": "Სრული ეკრანის რეჟიმი",
@@ -267,7 +263,6 @@
 	"Notifications": "შეტყობინება",
 	"Off": "გამორთვა",
 	"Okay, Let's Go!": "კარგი, წავედით!",
-	"OLED Dark": "",
 	"Ollama": "",
 	"Ollama Base URL": "Ollama ბაზისური მისამართი",
 	"Ollama Version": "Ollama ვერსია",
@@ -296,15 +291,9 @@
 	"Permission denied when accessing microphone: {{error}}": "ნებართვა უარყოფილია მიკროფონზე წვდომისას: {{error}}",
 	"Plain text (.txt)": "",
 	"Playground": "სათამაშო მოედანი",
-<<<<<<< HEAD
-	"Model Status": "მოდელის სტატუსი",
-	"Archived Chats": "ჩატის ისტორიის არქივი",
-	"Profile": "პროფილი",
-=======
 	"Positive attitude": "",
 	"Profile Image": "",
 	"Prompt (e.g. Tell me a fun fact about the Roman Empire)": "",
->>>>>>> f1963c95
 	"Prompt Content": "მოთხოვნის შინაარსი",
 	"Prompt suggestions": "მოთხოვნის რჩევები",
 	"Prompts": "მოთხოვნები",
