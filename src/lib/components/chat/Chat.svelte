<script lang="ts">
	import { v4 as uuidv4 } from 'uuid';
	import { toast } from 'svelte-sonner';
	import mermaid from 'mermaid';

	import { getContext, onMount, tick } from 'svelte';
	import { goto } from '$app/navigation';
	import { page } from '$app/stores';

	import type { Writable } from 'svelte/store';
	import type { i18n as i18nType } from 'i18next';
	import { OLLAMA_API_BASE_URL, OPENAI_API_BASE_URL, WEBUI_BASE_URL } from '$lib/constants';

	import {
		chatId,
		chats,
		config,
		type Model,
		models,
		settings,
		showSidebar,
		tags as _tags,
		WEBUI_NAME,
		banners,
		user,
		socket,
		showCallOverlay,
		tools,
		currentChatPage,
		temporaryChatEnabled
	} from '$lib/stores';
	import {
		convertMessagesToHistory,
		copyToClipboard,
		extractSentencesForAudio,
		getUserPosition,
		promptTemplate,
		splitStream
	} from '$lib/utils';

	import { generateChatCompletion } from '$lib/apis/ollama';
	import {
		addTagById,
		createNewChat,
		deleteTagById,
		getAllChatTags,
		getChatById,
		getChatList,
		getTagsById,
		updateChatById
	} from '$lib/apis/chats';
	import { generateOpenAIChatCompletion } from '$lib/apis/openai';
	import { runWebSearch } from '$lib/apis/rag';
	import { createOpenAITextStream } from '$lib/apis/streaming';
	import { queryMemory } from '$lib/apis/memories';
	import { getAndUpdateUserLocation, getUserSettings } from '$lib/apis/users';
	import { chatCompleted, generateTitle, generateSearchQuery, chatAction } from '$lib/apis';

	import Banner from '../common/Banner.svelte';
	import MessageInput from '$lib/components/chat/MessageInput.svelte';
	import Messages from '$lib/components/chat/Messages.svelte';
	import Navbar from '$lib/components/layout/Navbar.svelte';
	import CallOverlay from './MessageInput/CallOverlay.svelte';
	import { error } from '@sveltejs/kit';
	import ChatControls from './ChatControls.svelte';
	import EventConfirmDialog from '../common/ConfirmDialog.svelte';

	const i18n: Writable<i18nType> = getContext('i18n');

	export let chatIdProp = '';
	let loaded = false;
	const eventTarget = new EventTarget();

	let showControls = false;
	let stopResponseFlag = false;
	let autoScroll = true;
	let processing = '';
	let messagesContainerElement: HTMLDivElement;

	let showEventConfirmation = false;
	let eventConfirmationTitle = '';
	let eventConfirmationMessage = '';
	let eventConfirmationInput = false;
	let eventConfirmationInputPlaceholder = '';
	let eventConfirmationInputValue = '';
	let eventCallback = null;

	let showModelSelector = true;

	let selectedModels = [''];
	let atSelectedModel: Model | undefined;

	let selectedModelIds = [];
	$: selectedModelIds = atSelectedModel !== undefined ? [atSelectedModel.id] : selectedModels;

	let selectedToolIds = [];
	let webSearchEnabled = false;

	let chat = null;
	let tags = [];

	let title = '';
	let prompt = '';

	let chatFiles = [];
	let files = [];
	let messages = [];
	let history = {
		messages: {},
		currentId: null
	};

	let params = {};

	$: if (history.currentId !== null) {
		let _messages = [];

		let currentMessage = history.messages[history.currentId];
		while (currentMessage !== null) {
			_messages.unshift({ ...currentMessage });
			currentMessage =
				currentMessage.parentId !== null ? history.messages[currentMessage.parentId] : null;
		}
		messages = _messages;
	} else {
		messages = [];
	}

	$: if (chatIdProp) {
		(async () => {
			console.log(chatIdProp);
			if (chatIdProp && (await loadChat())) {
				await tick();
				loaded = true;

				window.setTimeout(() => scrollToBottom(), 0);
				const chatInput = document.getElementById('chat-textarea');
				chatInput?.focus();
			} else {
				await goto('/');
			}
		})();
	}

	const chatEventHandler = async (event, cb) => {
		if (event.chat_id === $chatId) {
			await tick();
			console.log(event);
			let message = history.messages[event.message_id];

			const type = event?.data?.type ?? null;
			const data = event?.data?.data ?? null;

			if (type === 'status') {
				if (message?.statusHistory) {
					message.statusHistory.push(data);
				} else {
					message.statusHistory = [data];
				}
			} else if (type === 'citation') {
				if (message?.citations) {
					message.citations.push(data);
				} else {
					message.citations = [data];
				}
			} else if (type === 'message') {
				message.content += data.content;
			} else if (type === 'replace') {
				message.content = data.content;
			} else if (type === 'action') {
				if (data.action === 'continue') {
					const continueButton = document.getElementById('continue-response-button');

					if (continueButton) {
						continueButton.click();
					}
				}
			} else if (type === 'confirmation') {
				eventCallback = cb;

				eventConfirmationInput = false;
				showEventConfirmation = true;

				eventConfirmationTitle = data.title;
				eventConfirmationMessage = data.message;
			} else if (type === 'input') {
				eventCallback = cb;

				eventConfirmationInput = true;
				showEventConfirmation = true;

				eventConfirmationTitle = data.title;
				eventConfirmationMessage = data.message;
				eventConfirmationInputPlaceholder = data.placeholder;
				eventConfirmationInputValue = data?.value ?? '';
			} else {
				console.log('Unknown message type', data);
			}

			messages = messages;
		}
	};

	onMount(async () => {
		const onMessageHandler = async (event) => {
			if (event.origin === window.origin) {
				// Replace with your iframe's origin
				console.log('Message received from iframe:', event.data);
				if (event.data.type === 'input:prompt') {
					console.log(event.data.text);

					const inputElement = document.getElementById('chat-textarea');

					if (inputElement) {
						prompt = event.data.text;
						inputElement.focus();
					}
				}

				if (event.data.type === 'action:submit') {
					console.log(event.data.text);

					if (prompt !== '') {
						await tick();
						submitPrompt(prompt);
					}
				}

				if (event.data.type === 'input:prompt:submit') {
					console.log(event.data.text);

					if (prompt !== '') {
						await tick();
						submitPrompt(event.data.text);
					}
				}
			}
		};
		window.addEventListener('message', onMessageHandler);

		$socket.on('chat-events', chatEventHandler);

		if (!$chatId) {
			chatId.subscribe(async (value) => {
				if (!value) {
					await initNewChat();
				}
			});
		} else {
			if ($temporaryChatEnabled) {
				await goto('/');
			}
		}

		return () => {
			window.removeEventListener('message', onMessageHandler);

			$socket.off('chat-events');
		};
	});

	//////////////////////////
	// Web functions
	//////////////////////////

	const initNewChat = async () => {
		if ($page.url.pathname.includes('/c/')) {
			window.history.replaceState(history.state, '', `/`);
		}

		await chatId.set('');
		autoScroll = true;

		title = '';
		messages = [];
		history = {
			messages: {},
			currentId: null
		};

		chatFiles = [];
		params = {};

		if ($page.url.searchParams.get('models')) {
			selectedModels = $page.url.searchParams.get('models')?.split(',');
		} else if ($settings?.models) {
			selectedModels = $settings?.models;
		} else if ($config?.default_models) {
			console.log($config?.default_models.split(',') ?? '');
			selectedModels = $config?.default_models.split(',');
		} else {
			selectedModels = [''];
		}

		if ($page.url.searchParams.get('q')) {
			prompt = $page.url.searchParams.get('q') ?? '';
			selectedToolIds = ($page.url.searchParams.get('tool_ids') ?? '')
				.split(',')
				.map((id) => id.trim())
				.filter((id) => id);

			if (prompt) {
				await tick();
				submitPrompt(prompt);
			}
		}

		if ($page.url.searchParams.get('call') === 'true') {
			showCallOverlay.set(true);
		}

		selectedModels = selectedModels.map((modelId) =>
			$models.map((m) => m.id).includes(modelId) ? modelId : ''
		);

		const userSettings = await getUserSettings(localStorage.token);

		if (userSettings) {
			settings.set(userSettings.ui);
		} else {
			settings.set(JSON.parse(localStorage.getItem('settings') ?? '{}'));
		}

		const chatInput = document.getElementById('chat-textarea');
		setTimeout(() => chatInput?.focus(), 0);
	};

	const loadChat = async () => {
		chatId.set(chatIdProp);
		chat = await getChatById(localStorage.token, $chatId).catch(async (error) => {
			await goto('/');
			return null;
		});

		if (chat) {
			tags = await getTags();
			const chatContent = chat.chat;

			if (chatContent) {
				console.log(chatContent);

				selectedModels =
					(chatContent?.models ?? undefined) !== undefined
						? chatContent.models
						: [chatContent.models ?? ''];
				history =
					(chatContent?.history ?? undefined) !== undefined
						? chatContent.history
						: convertMessagesToHistory(chatContent.messages);
				title = chatContent.title;

				const userSettings = await getUserSettings(localStorage.token);

				if (userSettings) {
					await settings.set(userSettings.ui);
				} else {
					await settings.set(JSON.parse(localStorage.getItem('settings') ?? '{}'));
				}

				params = chatContent?.params ?? {};
				chatFiles = chatContent?.files ?? [];

				autoScroll = true;
				await tick();

				if (messages.length > 0) {
					history.messages[messages.at(-1).id].done = true;
				}
				await tick();

				return true;
			} else {
				return null;
			}
		}
	};

	const scrollToBottom = async () => {
		await tick();
		if (messagesContainerElement) {
			messagesContainerElement.scrollTop = messagesContainerElement.scrollHeight;
		}
	};

	const createMessagesList = (responseMessageId) => {
		const message = history.messages[responseMessageId];
		if (message.parentId) {
			return [...createMessagesList(message.parentId), message];
		} else {
			return [message];
		}
	};

	const chatCompletedHandler = async (chatId, modelId, responseMessageId, messages) => {
		await mermaid.run({
			querySelector: '.mermaid'
		});

		const res = await chatCompleted(localStorage.token, {
			model: modelId,
			messages: messages.map((m) => ({
				id: m.id,
				role: m.role,
				content: m.content,
				info: m.info ? m.info : undefined,
				timestamp: m.timestamp
			})),
			chat_id: chatId,
			session_id: $socket?.id,
			id: responseMessageId
		}).catch((error) => {
			toast.error(error);
			messages.at(-1).error = { content: error };

			return null;
		});

		if (res !== null) {
			// Update chat history with the new messages
			for (const message of res.messages) {
				history.messages[message.id] = {
					...history.messages[message.id],
					...(history.messages[message.id].content !== message.content
						? { originalContent: history.messages[message.id].content }
						: {}),
					...message
				};
			}
		}

		if ($chatId == chatId) {
			if (!$temporaryChatEnabled) {
				chat = await updateChatById(localStorage.token, chatId, {
					models: selectedModels,
					messages: messages,
					history: history,
					params: params,
					files: chatFiles
				});

				currentChatPage.set(1);
				await chats.set(await getChatList(localStorage.token, $currentChatPage));
			}
		}
	};

	const chatActionHandler = async (chatId, actionId, modelId, responseMessageId, event = null) => {
		const res = await chatAction(localStorage.token, actionId, {
			model: modelId,
			messages: messages.map((m) => ({
				id: m.id,
				role: m.role,
				content: m.content,
				info: m.info ? m.info : undefined,
				timestamp: m.timestamp
			})),
			...(event ? { event: event } : {}),
			chat_id: chatId,
			session_id: $socket?.id,
			id: responseMessageId
		}).catch((error) => {
			toast.error(error);
			messages.at(-1).error = { content: error };
			return null;
		});

		if (res !== null) {
			// Update chat history with the new messages
			for (const message of res.messages) {
				history.messages[message.id] = {
					...history.messages[message.id],
					...(history.messages[message.id].content !== message.content
						? { originalContent: history.messages[message.id].content }
						: {}),
					...message
				};
			}
		}

		if ($chatId == chatId) {
			if (!$temporaryChatEnabled) {
				chat = await updateChatById(localStorage.token, chatId, {
					models: selectedModels,
					messages: messages,
					history: history,
					params: params,
					files: chatFiles
				});

				currentChatPage.set(1);
				await chats.set(await getChatList(localStorage.token, $currentChatPage));
			}
		}
	};

	const getChatEventEmitter = async (modelId: string, chatId: string = '') => {
		return setInterval(() => {
			$socket?.emit('usage', {
				action: 'chat',
				model: modelId,
				chat_id: chatId
			});
		}, 1000);
	};

	//////////////////////////
	// Chat functions
	//////////////////////////

	const submitPrompt = async (userPrompt, { _raw = false } = {}) => {
		let _responses = [];
		console.log('submitPrompt', $chatId);

		selectedModels = selectedModels.map((modelId) =>
			$models.map((m) => m.id).includes(modelId) ? modelId : ''
		);

		if (selectedModels.includes('')) {
			toast.error($i18n.t('Model not selected'));
		} else if (messages.length != 0 && messages.at(-1).done != true) {
			// Response not done
			console.log('wait');
		} else if (messages.length != 0 && messages.at(-1).error) {
			// Error in response
			toast.error(
				$i18n.t(
					`Oops! There was an error in the previous response. Please try again or contact admin.`
				)
			);
		} else if (
			files.length > 0 &&
			files.filter(
				(file) => file.type !== 'image' && !(file?.base64 ?? false) && file.status !== 'processed'
			).length > 0
		) {
			// Upload not done
			toast.error(
				$i18n.t(
					`Oops! Hold tight! Your files are still in the processing oven. We're cooking them up to perfection. Please be patient and we'll let you know once they're ready.`
				)
			);
		} else {
			// Reset chat input textarea
			const chatTextAreaElement = document.getElementById('chat-textarea');

			if (chatTextAreaElement) {
				chatTextAreaElement.value = '';
				chatTextAreaElement.style.height = '';
			}

			const _files = JSON.parse(JSON.stringify(files));
			chatFiles.push(
				..._files.filter(
					(item) =>
						['doc', 'file', 'collection'].includes(item.type) &&
						(!item.base64 || item.type !== 'file')
				)
			);
			chatFiles = chatFiles.filter(
				// Remove duplicates
				(item, index, array) =>
					array.findIndex((i) => JSON.stringify(i) === JSON.stringify(item)) === index
			);

			files = [];

			prompt = '';

			// Create user message
			let userMessageId = uuidv4();
			let userMessage = {
				id: userMessageId,
				parentId: messages.length !== 0 ? messages.at(-1).id : null,
				childrenIds: [],
				role: 'user',
				content: userPrompt,
				files: _files.length > 0 ? _files : undefined,
				timestamp: Math.floor(Date.now() / 1000), // Unix epoch
				models: selectedModels
			};

			// Add message to history and Set currentId to messageId
			history.messages[userMessageId] = userMessage;
			history.currentId = userMessageId;

			// Append messageId to childrenIds of parent message
			if (messages.length !== 0) {
				history.messages[messages.at(-1).id].childrenIds.push(userMessageId);
			}

			// Wait until history/message have been updated
			await tick();
			_responses = await sendPrompt(userPrompt, userMessageId, { newChat: true });
		}

		return _responses;
	};

	const sendPrompt = async (
		prompt,
		parentId,
		{ modelId = null, modelIdx = null, newChat = false } = {}
	) => {
		let _responses = [];

		// If modelId is provided, use it, else use selected model
		let selectedModelIds = modelId
			? [modelId]
			: atSelectedModel !== undefined
				? [atSelectedModel.id]
				: selectedModels;

		// Create response messages for each selected model
		const responseMessageIds = {};
		for (const [_modelIdx, modelId] of selectedModelIds.entries()) {
			const model = $models.filter((m) => m.id === modelId).at(0);

			if (model) {
				let responseMessageId = uuidv4();
				let responseMessage = {
					parentId: parentId,
					id: responseMessageId,
					childrenIds: [],
					role: 'assistant',
					content: '',
					model: model.id,
					modelName: model.name ?? model.id,
					modelIdx: modelIdx ? modelIdx : _modelIdx,
					userContext: null,
					timestamp: Math.floor(Date.now() / 1000) // Unix epoch
				};

				// Add message to history and Set currentId to messageId
				history.messages[responseMessageId] = responseMessage;
				history.currentId = responseMessageId;

				// Append messageId to childrenIds of parent message
				if (parentId !== null) {
					history.messages[parentId].childrenIds = [
						...history.messages[parentId].childrenIds,
						responseMessageId
					];
				}

				responseMessageIds[`${modelId}-${modelIdx ? modelIdx : _modelIdx}`] = responseMessageId;
			}
		}
		await tick();

		// Create new chat if only one message in messages
		if (newChat && messages.length == 2) {
			if (!$temporaryChatEnabled) {
				chat = await createNewChat(localStorage.token, {
					id: $chatId,
					title: $i18n.t('New Chat'),
					models: selectedModels,
					system: $settings.system ?? undefined,
					params: params,
					messages: messages,
					history: history,
					tags: [],
					timestamp: Date.now()
				});

				currentChatPage.set(1);
				await chats.set(await getChatList(localStorage.token, $currentChatPage));
				await chatId.set(chat.id);
			} else {
				await chatId.set('local');
			}
			await tick();
		}

		const _chatId = JSON.parse(JSON.stringify($chatId));

		await Promise.all(
			selectedModelIds.map(async (modelId, _modelIdx) => {
				console.log('modelId', modelId);
				const model = $models.filter((m) => m.id === modelId).at(0);

				if (model) {
					// If there are image files, check if model is vision capable
					const hasImages = messages.some((message) =>
						message.files?.some((file) => file.type === 'image' || (file?.base64 ?? false))
					);

					if (hasImages && !(model.info?.meta?.capabilities?.vision ?? true)) {
						toast.error(
							$i18n.t('Model {{modelName}} is not vision capable', {
								modelName: model.name ?? model.id
							})
						);
					}

					let responseMessageId =
						responseMessageIds[`${modelId}-${modelIdx ? modelIdx : _modelIdx}`];
					let responseMessage = history.messages[responseMessageId];

					let userContext = null;
					if ($settings?.memory ?? false) {
						if (userContext === null) {
							const res = await queryMemory(localStorage.token, prompt).catch((error) => {
								toast.error(error);
								return null;
							});
							if (res) {
								if (res.documents[0].length > 0) {
									userContext = res.documents[0].reduce((acc, doc, index) => {
										const createdAtTimestamp = res.metadatas[0][index].created_at;
										const createdAtDate = new Date(createdAtTimestamp * 1000)
											.toISOString()
											.split('T')[0];
										return `${acc}${index + 1}. [${createdAtDate}]. ${doc}\n`;
									}, '');
								}

								console.log(userContext);
							}
						}
					}
					responseMessage.userContext = userContext;

					const chatEventEmitter = await getChatEventEmitter(model.id, _chatId);
					if (webSearchEnabled) {
						await getWebSearchResults(model.id, parentId, responseMessageId);
					}

					let _response = null;
					if (model?.owned_by === 'openai') {
						_response = await sendPromptOpenAI(model, prompt, responseMessageId, _chatId);
					} else if (model) {
						_response = await sendPromptOllama(model, prompt, responseMessageId, _chatId);
					}
					_responses.push(_response);

					if (chatEventEmitter) clearInterval(chatEventEmitter);
				} else {
					toast.error($i18n.t(`Model {{modelId}} not found`, { modelId }));
				}
			})
		);

		currentChatPage.set(1);
		await chats.set(await getChatList(localStorage.token, $currentChatPage));

		return _responses;
	};

	const sendPromptOllama = async (model, userPrompt, responseMessageId, _chatId) => {
		let _response = null;

		const responseMessage = history.messages[responseMessageId];
		const userMessage = history.messages[responseMessage.parentId];

		// Wait until history/message have been updated
		await tick();

		// Scroll down
		scrollToBottom();

		const messagesBody = [
			params?.system || $settings.system || (responseMessage?.userContext ?? null)
				? {
						role: 'system',
						content: `${promptTemplate(
							params?.system ?? $settings?.system ?? '',
							$user.name,
							$settings?.userLocation
								? await getAndUpdateUserLocation(localStorage.token)
								: undefined
						)}${
							(responseMessage?.userContext ?? null)
								? `\n\nUser Context:\n${responseMessage?.userContext ?? ''}`
								: ''
						}`
					}
				: undefined,
			...messages
		]
			.filter((message) => message?.content?.trim())
			.map((message, idx, arr) => {
				// Prepare the base message object
				const baseMessage = {
					role: message.role,
					content: message.content
				};

				// Extract and format image URLs if any exist
				const imageUrls = message.files
					?.filter((file) => file.type === 'image')
					.map((file) => file.url.slice(file.url.indexOf(',') + 1));

				// Add images array only if it contains elements
				if (imageUrls && imageUrls.length > 0 && message.role === 'user') {
					baseMessage.images = imageUrls;
				}
				return baseMessage;
			});

		let lastImageIndex = -1;

		// Find the index of the last object with images
		messagesBody.forEach((item, index) => {
			if (item.images) {
				lastImageIndex = index;
			}
		});

		// Remove images from all but the last one
		messagesBody.forEach((item, index) => {
			if (index !== lastImageIndex) {
				delete item.images;
			}
		});

		let files = JSON.parse(JSON.stringify(chatFiles));
		if (model?.info?.meta?.knowledge ?? false) {
			// Only initialize and add status if knowledge exists
			responseMessage.statusHistory = [
				{
					action: 'knowledge_search',
					description: $i18n.t(`Searching Knowledge for "{{searchQuery}}"`, {
						searchQuery: userMessage.content
					}),
					done: false
				}
			];
			files.push(...model.info.meta.knowledge);
			messages = messages; // Trigger Svelte update
		}
		files.push(
			...(userMessage?.files ?? []).filter((item) =>
				['doc', 'file', 'collection'].includes(item.type)
			),
			...(responseMessage?.files ?? []).filter((item) => ['web_search_results'].includes(item.type))
		);

		scrollToBottom();

		eventTarget.dispatchEvent(
			new CustomEvent('chat:start', {
				detail: {
					id: responseMessageId
				}
			})
		);

		await tick();

		const [res, controller] = await generateChatCompletion(localStorage.token, {
			stream: true,
			model: model.id,
			messages: messagesBody,
			options: {
				...(params ?? $settings.params ?? {}),
				stop:
					(params?.stop ?? $settings?.params?.stop ?? undefined)
						? (params?.stop.split(',').map((token) => token.trim()) ?? $settings.params.stop).map(
								(str) => decodeURIComponent(JSON.parse('"' + str.replace(/\"/g, '\\"') + '"'))
							)
						: undefined,
				num_predict: params?.max_tokens ?? $settings?.params?.max_tokens ?? undefined,
				repeat_penalty:
					params?.frequency_penalty ?? $settings?.params?.frequency_penalty ?? undefined
			},
			format: $settings.requestFormat ?? undefined,
			keep_alive: $settings.keepAlive ?? undefined,
			tool_ids: selectedToolIds.length > 0 ? selectedToolIds : undefined,
			files: files.length > 0 ? files : undefined,
			session_id: $socket?.id,
			chat_id: $chatId,
			id: responseMessageId
		});

		if (res && res.ok) {
			console.log('controller', controller);

			const reader = res.body
				.pipeThrough(new TextDecoderStream())
				.pipeThrough(splitStream('\n'))
				.getReader();

			while (true) {
				const { value, done } = await reader.read();
				if (done || stopResponseFlag || _chatId !== $chatId) {
					responseMessage.done = true;
					messages = messages;

					if (stopResponseFlag) {
						controller.abort('User: Stop Response');
					} else {
						const messages = createMessagesList(responseMessageId);
						await chatCompletedHandler(_chatId, model.id, responseMessageId, messages);
					}

					_response = responseMessage.content;
					break;
				}

				try {
					let lines = value.split('\n');

					for (const line of lines) {
						if (line !== '') {
							console.log(line);
							let data = JSON.parse(line);

							if ('citations' in data) {
								responseMessage.citations = data.citations;
								// Only remove status if it was initially set
								if (model?.info?.meta?.knowledge ?? false) {
									responseMessage.statusHistory = responseMessage.statusHistory.filter(
										(status) => status.action !== 'knowledge_search'
									);
								}
								continue;
							}

							if ('detail' in data) {
								throw data;
							}

							if (data.done == false) {
								if (responseMessage.content == '' && data.message.content == '\n') {
									continue;
								} else {
									responseMessage.content += data.message.content;

									if (navigator.vibrate && ($settings?.hapticFeedback ?? false)) {
										navigator.vibrate(5);
									}

									const sentences = extractSentencesForAudio(responseMessage.content);
									sentences.pop();

									// dispatch only last sentence and make sure it hasn't been dispatched before
									if (
										sentences.length > 0 &&
										sentences[sentences.length - 1] !== responseMessage.lastSentence
									) {
										responseMessage.lastSentence = sentences[sentences.length - 1];
										eventTarget.dispatchEvent(
											new CustomEvent('chat', {
												detail: { id: responseMessageId, content: sentences[sentences.length - 1] }
											})
										);
									}

									messages = messages;
								}
							} else {
								responseMessage.done = true;

								if (responseMessage.content == '') {
									responseMessage.error = {
										code: 400,
										content: `Oops! No text generated from Ollama, Please try again.`
									};
								}

								responseMessage.context = data.context ?? null;
								responseMessage.info = {
									total_duration: data.total_duration,
									load_duration: data.load_duration,
									sample_count: data.sample_count,
									sample_duration: data.sample_duration,
									prompt_eval_count: data.prompt_eval_count,
									prompt_eval_duration: data.prompt_eval_duration,
									eval_count: data.eval_count,
									eval_duration: data.eval_duration
								};
								messages = messages;

								if ($settings.notificationEnabled && !document.hasFocus()) {
									const notification = new Notification(`${model.id}`, {
										body: responseMessage.content,
										icon: `${WEBUI_BASE_URL}/static/favicon.png`
									});
								}

								if ($settings?.responseAutoCopy ?? false) {
									copyToClipboard(responseMessage.content);
								}

								if ($settings.responseAutoPlayback && !$showCallOverlay) {
									await tick();
									document.getElementById(`speak-button-${responseMessage.id}`)?.click();
								}
							}
						}
					}
				} catch (error) {
					console.log(error);
					if ('detail' in error) {
						toast.error(error.detail);
					}
					break;
				}

				if (autoScroll) {
					scrollToBottom();
				}
			}

			if ($chatId == _chatId) {
<<<<<<< HEAD
				if (!$temporaryChatEnabled) {
=======
				if ($settings.saveChatHistory ?? true) {
>>>>>>> 5d8dbff4
					chat = await updateChatById(localStorage.token, _chatId, {
						messages: messages,
						history: history,
						models: selectedModels,
						params: params,
						files: chatFiles
					});

					currentChatPage.set(1);
					await chats.set(await getChatList(localStorage.token, $currentChatPage));
				}
			}
		} else {
			if (res !== null) {
				const error = await res.json();
				console.log(error);
				if ('detail' in error) {
					toast.error(error.detail);
					responseMessage.error = { content: error.detail };
				} else {
					toast.error(error.error);
					responseMessage.error = { content: error.error };
				}
			} else {
				toast.error(
					$i18n.t(`Uh-oh! There was an issue connecting to {{provider}}.`, { provider: 'Ollama' })
				);
				responseMessage.error = {
					content: $i18n.t(`Uh-oh! There was an issue connecting to {{provider}}.`, {
						provider: 'Ollama'
					})
				};
			}
			responseMessage.done = true;
			messages = messages;
		}

		stopResponseFlag = false;
		await tick();

		let lastSentence = extractSentencesForAudio(responseMessage.content)?.at(-1) ?? '';
		if (lastSentence) {
			eventTarget.dispatchEvent(
				new CustomEvent('chat', {
					detail: { id: responseMessageId, content: lastSentence }
				})
			);
		}
		eventTarget.dispatchEvent(
			new CustomEvent('chat:finish', {
				detail: {
					id: responseMessageId,
					content: responseMessage.content
				}
			})
		);

		if (autoScroll) {
			scrollToBottom();
		}

		if (messages.length == 2 && messages.at(1).content !== '' && selectedModels[0] === model.id) {
			window.history.replaceState(history.state, '', `/c/${_chatId}`);
			const _title = await generateChatTitle(userPrompt);
			await setChatTitle(_chatId, _title);
		}

		return _response;
	};

	const sendPromptOpenAI = async (model, userPrompt, responseMessageId, _chatId) => {
		let _response = null;

		const responseMessage = history.messages[responseMessageId];
		const userMessage = history.messages[responseMessage.parentId];

		let files = JSON.parse(JSON.stringify(chatFiles));
		if (model?.info?.meta?.knowledge ?? false) {
			// Only initialize and add status if knowledge exists
			responseMessage.statusHistory = [
				{
					action: 'knowledge_search',
					description: $i18n.t(`Searching Knowledge for "{{searchQuery}}"`, {
						searchQuery: userMessage.content
					}),
					done: false
				}
			];
			files.push(...model.info.meta.knowledge);
			messages = messages; // Trigger Svelte update
		}
		files.push(
			...(userMessage?.files ?? []).filter((item) =>
				['doc', 'file', 'collection'].includes(item.type)
			),
			...(responseMessage?.files ?? []).filter((item) => ['web_search_results'].includes(item.type))
		);

		scrollToBottom();

		eventTarget.dispatchEvent(
			new CustomEvent('chat:start', {
				detail: {
					id: responseMessageId
				}
			})
		);
		await tick();

		try {
			const [res, controller] = await generateOpenAIChatCompletion(
				localStorage.token,
				{
					stream: true,
					model: model.id,
					stream_options:
						(model.info?.meta?.capabilities?.usage ?? false)
							? {
									include_usage: true
								}
							: undefined,
					messages: [
						params?.system || $settings.system || (responseMessage?.userContext ?? null)
							? {
									role: 'system',
									content: `${promptTemplate(
										params?.system ?? $settings?.system ?? '',
										$user.name,
										$settings?.userLocation
											? await getAndUpdateUserLocation(localStorage.token)
											: undefined
									)}${
										(responseMessage?.userContext ?? null)
											? `\n\nUser Context:\n${responseMessage?.userContext ?? ''}`
											: ''
									}`
								}
							: undefined,
						...messages
					]
						.filter((message) => message?.content?.trim())
						.map((message, idx, arr) => ({
							role: message.role,
							...((message.files?.filter((file) => file.type === 'image' || (file?.base64 ?? false))
								.length > 0 ??
								false) &&
							message.role === 'user'
								? {
										content: [
											{
												type: 'text',
												text:
													arr.length - 1 !== idx
														? message.content
														: (message?.raContent ?? message.content)
											},
											...message.files
												.filter((file) => file.type === 'image' || (file?.base64 ?? false))
												.map((file) => ({
													type: 'image_url',
													image_url: {
														url: file.base64 ? file.base64_url : file.url
													}
												}))
										]
									}
								: {
										content:
											arr.length - 1 !== idx
												? message.content
												: (message?.raContent ?? message.content)
									})
						})),
					seed: params?.seed ?? $settings?.params?.seed ?? undefined,
					stop:
						(params?.stop ?? $settings?.params?.stop ?? undefined)
							? (params?.stop.split(',').map((token) => token.trim()) ?? $settings.params.stop).map(
									(str) => decodeURIComponent(JSON.parse('"' + str.replace(/\"/g, '\\"') + '"'))
								)
							: undefined,
					temperature: params?.temperature ?? $settings?.params?.temperature ?? undefined,
					top_p: params?.top_p ?? $settings?.params?.top_p ?? undefined,
					frequency_penalty:
						params?.frequency_penalty ?? $settings?.params?.frequency_penalty ?? undefined,
					max_tokens: params?.max_tokens ?? $settings?.params?.max_tokens ?? undefined,
					tool_ids: selectedToolIds.length > 0 ? selectedToolIds : undefined,
					files: files.length > 0 ? files : undefined,
					session_id: $socket?.id,
					chat_id: $chatId,
					id: responseMessageId
				},
				`${WEBUI_BASE_URL}/api`
			);

			// Wait until history/message have been updated
			await tick();

			scrollToBottom();

			if (res && res.ok && res.body) {
				const textStream = await createOpenAITextStream(res.body, $settings.splitLargeChunks);

				for await (const update of textStream) {
					const { value, done, citations, error, usage } = update;
					if (error) {
						await handleOpenAIError(error, null, model, responseMessage);
						break;
					}
					if (done || stopResponseFlag || _chatId !== $chatId) {
						responseMessage.done = true;
						messages = messages;

						if (stopResponseFlag) {
							controller.abort('User: Stop Response');
						} else {
							const messages = createMessagesList(responseMessageId);

							await chatCompletedHandler(_chatId, model.id, responseMessageId, messages);
						}

						_response = responseMessage.content;

						break;
					}

					if (usage) {
						responseMessage.info = { ...usage, openai: true };
					}

					if (citations) {
						responseMessage.citations = citations;
						// Only remove status if it was initially set
						if (model?.info?.meta?.knowledge ?? false) {
							responseMessage.statusHistory = responseMessage.statusHistory.filter(
								(status) => status.action !== 'knowledge_search'
							);
						}
						continue;
					}

					if (responseMessage.content == '' && value == '\n') {
						continue;
					} else {
						responseMessage.content += value;

						if (navigator.vibrate && ($settings?.hapticFeedback ?? false)) {
							navigator.vibrate(5);
						}

						const sentences = extractSentencesForAudio(responseMessage.content);
						sentences.pop();

						// dispatch only last sentence and make sure it hasn't been dispatched before
						if (
							sentences.length > 0 &&
							sentences[sentences.length - 1] !== responseMessage.lastSentence
						) {
							responseMessage.lastSentence = sentences[sentences.length - 1];
							eventTarget.dispatchEvent(
								new CustomEvent('chat', {
									detail: { id: responseMessageId, content: sentences[sentences.length - 1] }
								})
							);
						}

						messages = messages;
					}

					if (autoScroll) {
						scrollToBottom();
					}
				}

				if ($settings.notificationEnabled && !document.hasFocus()) {
					const notification = new Notification(`${model.id}`, {
						body: responseMessage.content,
						icon: `${WEBUI_BASE_URL}/static/favicon.png`
					});
				}

				if ($settings.responseAutoCopy) {
					copyToClipboard(responseMessage.content);
				}

				if ($settings.responseAutoPlayback && !$showCallOverlay) {
					await tick();

					document.getElementById(`speak-button-${responseMessage.id}`)?.click();
				}

				if ($chatId == _chatId) {
					if ($settings.saveChatHistory ?? true) {
						chat = await updateChatById(localStorage.token, _chatId, {
							models: selectedModels,
							messages: messages,
							history: history,
							params: params,
							files: chatFiles
						});

						currentChatPage.set(1);
						await chats.set(await getChatList(localStorage.token, $currentChatPage));
					}
				}
			} else {
				await handleOpenAIError(null, res, model, responseMessage);
			}
		} catch (error) {
			await handleOpenAIError(error, null, model, responseMessage);
		}
		messages = messages;

		stopResponseFlag = false;
		await tick();

		let lastSentence = extractSentencesForAudio(responseMessage.content)?.at(-1) ?? '';
		if (lastSentence) {
			eventTarget.dispatchEvent(
				new CustomEvent('chat', {
					detail: { id: responseMessageId, content: lastSentence }
				})
			);
		}

		eventTarget.dispatchEvent(
			new CustomEvent('chat:finish', {
				detail: {
					id: responseMessageId,
					content: responseMessage.content
				}
			})
		);

		if (autoScroll) {
			scrollToBottom();
		}

		if (messages.length == 2 && selectedModels[0] === model.id) {
			window.history.replaceState(history.state, '', `/c/${_chatId}`);

			const _title = await generateChatTitle(userPrompt);
			await setChatTitle(_chatId, _title);
		}

		return _response;
	};

	const handleOpenAIError = async (error, res: Response | null, model, responseMessage) => {
		let errorMessage = '';
		let innerError;

		if (error) {
			innerError = error;
		} else if (res !== null) {
			innerError = await res.json();
		}
		console.error(innerError);
		if ('detail' in innerError) {
			toast.error(innerError.detail);
			errorMessage = innerError.detail;
		} else if ('error' in innerError) {
			if ('message' in innerError.error) {
				toast.error(innerError.error.message);
				errorMessage = innerError.error.message;
			} else {
				toast.error(innerError.error);
				errorMessage = innerError.error;
			}
		} else if ('message' in innerError) {
			toast.error(innerError.message);
			errorMessage = innerError.message;
		}

		responseMessage.error = {
			content:
				$i18n.t(`Uh-oh! There was an issue connecting to {{provider}}.`, {
					provider: model.name ?? model.id
				}) +
				'\n' +
				errorMessage
		};
		responseMessage.done = true;

		messages = messages;
	};

	const stopResponse = () => {
		stopResponseFlag = true;
		console.log('stopResponse');
	};

	const regenerateResponse = async (message) => {
		console.log('regenerateResponse');

		if (messages.length != 0) {
			let userMessage = history.messages[message.parentId];
			let userPrompt = userMessage.content;

			if ((userMessage?.models ?? [...selectedModels]).length == 1) {
				// If user message has only one model selected, sendPrompt automatically selects it for regeneration
				await sendPrompt(userPrompt, userMessage.id);
			} else {
				// If there are multiple models selected, use the model of the response message for regeneration
				// e.g. many model chat
				await sendPrompt(userPrompt, userMessage.id, {
					modelId: message.model,
					modelIdx: message.modelIdx
				});
			}
		}
	};

	const continueGeneration = async () => {
		console.log('continueGeneration');
		const _chatId = JSON.parse(JSON.stringify($chatId));

		if (messages.length != 0 && messages.at(-1).done == true) {
			const responseMessage = history.messages[history.currentId];
			responseMessage.done = false;
			await tick();

			const model = $models.filter((m) => m.id === responseMessage.model).at(0);

			if (model) {
				if (model?.owned_by === 'openai') {
					await sendPromptOpenAI(
						model,
						history.messages[responseMessage.parentId].content,
						responseMessage.id,
						_chatId
					);
				} else
					await sendPromptOllama(
						model,
						history.messages[responseMessage.parentId].content,
						responseMessage.id,
						_chatId
					);
			}
		} else {
			toast.error($i18n.t(`Model {{modelId}} not found`, { modelId }));
		}
	};

	const generateChatTitle = async (userPrompt) => {
		if ($settings?.title?.auto ?? true) {
			const title = await generateTitle(
				localStorage.token,
				selectedModels[0],
				userPrompt,
				$chatId
			).catch((error) => {
				console.error(error);
				return 'New Chat';
			});

			return title;
		} else {
			return `${userPrompt}`;
		}
	};

	const setChatTitle = async (_chatId, _title) => {
		if (_chatId === $chatId) {
			title = _title;
		}

		if (!$temporaryChatEnabled) {
			chat = await updateChatById(localStorage.token, _chatId, { title: _title });

			currentChatPage.set(1);
			await chats.set(await getChatList(localStorage.token, $currentChatPage));
		}
	};

	const getWebSearchResults = async (model: string, parentId: string, responseId: string) => {
		const responseMessage = history.messages[responseId];
		const userMessage = history.messages[parentId];

		responseMessage.statusHistory = [
			{
				done: false,
				action: 'web_search',
				description: $i18n.t('Generating search query')
			}
		];
		messages = messages;

		const prompt = userMessage.content;
		let searchQuery = await generateSearchQuery(localStorage.token, model, messages, prompt).catch(
			(error) => {
				console.log(error);
				return prompt;
			}
		);

		if (!searchQuery) {
			toast.warning($i18n.t('No search query generated'));
			responseMessage.statusHistory.push({
				done: true,
				error: true,
				action: 'web_search',
				description: 'No search query generated'
			});

			messages = messages;
		}

		responseMessage.statusHistory.push({
			done: false,
			action: 'web_search',
			description: $i18n.t(`Searching "{{searchQuery}}"`, { searchQuery })
		});
		messages = messages;

		const results = await runWebSearch(localStorage.token, searchQuery).catch((error) => {
			console.log(error);
			toast.error(error);

			return null;
		});

		if (results) {
			responseMessage.statusHistory.push({
				done: true,
				action: 'web_search',
				description: $i18n.t('Searched {{count}} sites', { count: results.filenames.length }),
				query: searchQuery,
				urls: results.filenames
			});

			if (responseMessage?.files ?? undefined === undefined) {
				responseMessage.files = [];
			}

			responseMessage.files.push({
				collection_name: results.collection_name,
				name: searchQuery,
				type: 'web_search_results',
				urls: results.filenames
			});

			messages = messages;
		} else {
			responseMessage.statusHistory.push({
				done: true,
				error: true,
				action: 'web_search',
				description: 'No search results found'
			});
			messages = messages;
		}
	};

	const getTags = async () => {
		return await getTagsById(localStorage.token, $chatId).catch(async (error) => {
			return [];
		});
	};
</script>

<svelte:head>
	<title>
		{title
			? `${title.length > 30 ? `${title.slice(0, 30)}...` : title} | ${$WEBUI_NAME}`
			: `${$WEBUI_NAME}`}
	</title>
</svelte:head>

<audio id="audioElement" src="" style="display: none;" />

<EventConfirmDialog
	bind:show={showEventConfirmation}
	title={eventConfirmationTitle}
	message={eventConfirmationMessage}
	input={eventConfirmationInput}
	inputPlaceholder={eventConfirmationInputPlaceholder}
	inputValue={eventConfirmationInputValue}
	on:confirm={(e) => {
		if (e.detail) {
			eventCallback(e.detail);
		} else {
			eventCallback(true);
		}
	}}
	on:cancel={() => {
		eventCallback(false);
	}}
/>

{#if $showCallOverlay}
	<CallOverlay
		{submitPrompt}
		{stopResponse}
		bind:files
		modelId={selectedModelIds?.at(0) ?? null}
		chatId={$chatId}
		{eventTarget}
	/>
{/if}

{#if !chatIdProp || (loaded && chatIdProp)}
	<div
		class="h-screen max-h-[100dvh] {$showSidebar
			? 'md:max-w-[calc(100%-260px)]'
			: ''} w-full max-w-full flex flex-col"
	>
		{#if $settings?.backgroundImageUrl ?? null}
			<div
				class="absolute {$showSidebar
					? 'md:max-w-[calc(100%-260px)] md:translate-x-[260px]'
					: ''} top-0 left-0 w-full h-full bg-cover bg-center bg-no-repeat"
				style="background-image: url({$settings.backgroundImageUrl})  "
			/>

			<div
				class="absolute top-0 left-0 w-full h-full bg-gradient-to-t from-white to-white/85 dark:from-gray-900 dark:to-[#171717]/85 z-0"
			/>
		{/if}

		<Navbar
			{title}
			bind:selectedModels
			bind:showModelSelector
			bind:showControls
			shareEnabled={messages.length > 0}
			{chat}
			{initNewChat}
		/>

		{#if $banners.length > 0 && messages.length === 0 && !$chatId && selectedModels.length <= 1}
			<div
				class="absolute top-[4.25rem] w-full {$showSidebar
					? 'md:max-w-[calc(100%-260px)]'
					: ''} {showControls ? 'lg:pr-[24rem]' : ''} z-20"
			>
				<div class=" flex flex-col gap-1 w-full">
					{#each $banners.filter( (b) => (b.dismissible ? !JSON.parse(localStorage.getItem('dismissedBannerIds') ?? '[]').includes(b.id) : true) ) as banner}
						<Banner
							{banner}
							on:dismiss={(e) => {
								const bannerId = e.detail;

								localStorage.setItem(
									'dismissedBannerIds',
									JSON.stringify(
										[
											bannerId,
											...JSON.parse(localStorage.getItem('dismissedBannerIds') ?? '[]')
										].filter((id) => $banners.find((b) => b.id === id))
									)
								);
							}}
						/>
					{/each}
				</div>
			</div>
		{/if}

		<div class="flex flex-col flex-auto z-10">
			<div
				class=" pb-2.5 flex flex-col justify-between w-full flex-auto overflow-auto h-0 max-w-full z-10 scrollbar-hidden {showControls
					? 'lg:pr-[24rem]'
					: ''}"
				id="messages-container"
				bind:this={messagesContainerElement}
				on:scroll={(e) => {
					autoScroll =
						messagesContainerElement.scrollHeight - messagesContainerElement.scrollTop <=
						messagesContainerElement.clientHeight + 5;
				}}
			>
				<div class=" h-full w-full flex flex-col {chatIdProp ? 'py-4' : 'pt-2 pb-4'}">
					<Messages
						chatId={$chatId}
						{selectedModels}
						{processing}
						bind:history
						bind:messages
						bind:autoScroll
						bind:prompt
						bottomPadding={files.length > 0}
						{sendPrompt}
						{continueGeneration}
						{regenerateResponse}
						{chatActionHandler}
					/>
				</div>
			</div>

			<div class={showControls ? 'lg:pr-[24rem]' : ''}>
				<MessageInput
					bind:files
					bind:prompt
					bind:autoScroll
					bind:selectedToolIds
					bind:webSearchEnabled
					bind:atSelectedModel
					availableToolIds={selectedModelIds.reduce((a, e, i, arr) => {
						const model = $models.find((m) => m.id === e);
						if (model?.info?.meta?.toolIds ?? false) {
							return [...new Set([...a, ...model.info.meta.toolIds])];
						}
						return a;
					}, [])}
					transparentBackground={$settings?.backgroundImageUrl ?? false}
					{selectedModels}
					{messages}
					{submitPrompt}
					{stopResponse}
				/>
			</div>
		</div>

		<ChatControls
			models={selectedModelIds.reduce((a, e, i, arr) => {
				const model = $models.find((m) => m.id === e);
				if (model) {
					return [...a, model];
				}
				return a;
			}, [])}
			bind:show={showControls}
			bind:chatFiles
			bind:params
		/>
	</div>
{/if}<|MERGE_RESOLUTION|>--- conflicted
+++ resolved
@@ -1003,11 +1003,7 @@
 			}
 
 			if ($chatId == _chatId) {
-<<<<<<< HEAD
-				if (!$temporaryChatEnabled) {
-=======
 				if ($settings.saveChatHistory ?? true) {
->>>>>>> 5d8dbff4
 					chat = await updateChatById(localStorage.token, _chatId, {
 						messages: messages,
 						history: history,
