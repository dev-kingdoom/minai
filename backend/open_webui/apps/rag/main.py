--- conflicted
+++ resolved
@@ -258,31 +258,21 @@
         update_model: bool = False,
 ):
     if reranking_model:
-<<<<<<< HEAD
-        # import sentence_transformers
-
-        # app.state.sentence_transformer_rf = sentence_transformers.CrossEncoder(
-        #     get_model_path(reranking_model, update_model),
-        #     device=DEVICE_TYPE,
-        #     trust_remote_code=RAG_RERANKING_MODEL_TRUST_REMOTE_CODE,
-        # )
-        app.state.sentence_transformer_rf = Reranking(
-            reranking_model=reranking_model
-        )
-=======
-        import sentence_transformers
-
         try:
-            app.state.sentence_transformer_rf = sentence_transformers.CrossEncoder(
-                get_model_path(reranking_model, update_model),
-                device=DEVICE_TYPE,
-                trust_remote_code=RAG_RERANKING_MODEL_TRUST_REMOTE_CODE,
+            # import sentence_transformers
+
+            # app.state.sentence_transformer_rf = sentence_transformers.CrossEncoder(
+            #     get_model_path(reranking_model, update_model),
+            #     device=DEVICE_TYPE,
+            #     trust_remote_code=RAG_RERANKING_MODEL_TRUST_REMOTE_CODE,
+            # )
+            app.state.sentence_transformer_rf = Reranking(
+                reranking_model=reranking_model
             )
         except:
             log.error("CrossEncoder error")
             app.state.sentence_transformer_rf = None
             app.state.config.ENABLE_RAG_HYBRID_SEARCH = False
->>>>>>> 5dd6ae6e
     else:
         app.state.sentence_transformer_rf = None
 
@@ -1260,15 +1250,9 @@
         elif file_content_type == "application/epub+zip":
             loader = UnstructuredEPubLoader(file_path)
         elif (
-<<<<<<< HEAD
-                file_content_type
-                == "application/vnd.openxmlformats-officedocument.wordprocessingml.document"
-                or file_ext in ["doc", "docx"]
-=======
             file_content_type
             == "application/vnd.openxmlformats-officedocument.wordprocessingml.document"
             or file_ext == "docx"
->>>>>>> 5dd6ae6e
         ):
             loader = Docx2txtLoader(file_path)
         elif file_content_type in [
