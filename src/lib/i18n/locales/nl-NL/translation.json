{
	"'s', 'm', 'h', 'd', 'w' or '-1' for no expiration.": "'s', 'm', 'h', 'd', 'w' of '-1' for geen vervaldatum.",
	"(Beta)": "(Beta)",
	"(e.g. `sh webui.sh --api`)": "(e.g. `sh webui.sh --api`)",
	"(latest)": "(nieuwste)",
	"{{modelName}} is thinking...": "{{modelName}} is aan het denken...",
	"{{user}}'s Chats": "",
	"{{webUIName}} Backend Required": "{{webUIName}} Backend Verlpicht",
	"a user": "een gebruiker",
	"About": "Over",
	"Account": "Account",
	"Accurate information": "",
	"Add a model": "Voeg een model toe",
	"Add a model tag name": "Voeg een model tag naam toe",
	"Add a short description about what this modelfile does": "Voeg een korte beschrijving toe over wat dit modelfile doet",
	"Add a short title for this prompt": "Voeg een korte titel toe voor deze prompt",
	"Add a tag": "Voeg een tag toe",
	"Add custom prompt": "",
	"Add Docs": "Voeg Docs toe",
	"Add Files": "Voege Bestanden toe",
	"Add message": "Voeg bericht toe",
	"Add Model": "",
	"Add Tags": "voeg tags toe",
	"Add User": "",
	"Adjusting these settings will apply changes universally to all users.": "Het aanpassen van deze instellingen zal universeel worden toegepast op alle gebruikers.",
	"admin": "admin",
	"Admin Panel": "Administratieve Paneel",
	"Admin Settings": "Administratieve Settings",
	"Advanced Parameters": "Geavanceerde Parameters",
	"all": "alle",
	"All Documents": "",
	"All Users": "Alle Gebruikers",
	"Allow": "Toestaan",
	"Allow Chat Deletion": "Sta Chat Verwijdering toe",
	"alphanumeric characters and hyphens": "alfanumerieke karakters en streepjes",
	"Already have an account?": "Heb je al een account?",
	"an assistant": "een assistent",
	"and": "en",
	"and create a new shared link.": "",
	"API Base URL": "API Base URL",
	"API Key": "API Key",
	"API Key created.": "",
	"API keys": "",
	"API RPM": "API RPM",
	"April": "",
	"Archive": "",
	"Archived Chats": "chatrecord",
	"are allowed - Activate this command by typing": "zijn toegestaan - Activeer deze commando door te typen",
	"Are you sure?": "Zeker weten?",
	"Attach file": "",
	"Attention to detail": "",
	"Audio": "Audio",
	"August": "",
	"Auto-playback response": "Automatisch afspelen van antwoord",
	"Auto-send input after 3 sec.": "Automatisch verzenden van input na 3 sec.",
	"AUTOMATIC1111 Base URL": "AUTOMATIC1111 Base URL",
	"AUTOMATIC1111 Base URL is required.": "AUTOMATIC1111 Basis URL is verplicht",
	"available!": "beschikbaar!",
	"Back": "Terug",
	"Bad Response": "",
	"before": "",
	"Being lazy": "",
	"Builder Mode": "Bouwer Modus",
	"Bypass SSL verification for Websites": "",
	"Cancel": "Annuleren",
	"Categories": "Categorieën",
	"Change Password": "Wijzig Wachtwoord",
	"Chat": "Chat",
	"Chat History": "Chat Geschiedenis",
	"Chat History is off for this browser.": "Chat Geschiedenis is uitgeschakeld voor deze browser.",
	"Chats": "Chats",
	"Check Again": "Controleer Opnieuw",
	"Check for updates": "Controleer op updates",
	"Checking for updates...": "Controleren op updates...",
	"Choose a model before saving...": "Kies een model voordat je opslaat...",
	"Chunk Overlap": "Chunk Overlap",
	"Chunk Params": "Chunk Params",
	"Chunk Size": "Chunk Grootte",
	"Citation": "",
	"Click here for help.": "Klik hier voor help.",
	"Click here to": "",
	"Click here to check other modelfiles.": "Klik hier om andere modelfiles te controleren.",
	"Click here to select": "Klik hier om te selecteren",
	"Click here to select a csv file.": "",
	"Click here to select documents.": "Klik hier om documenten te selecteren",
	"click here.": "klik hier.",
	"Click on the user role button to change a user's role.": "Klik op de gebruikersrol knop om de rol van een gebruiker te wijzigen.",
	"Close": "Sluiten",
	"Collection": "Verzameling",
	"ComfyUI": "",
	"ComfyUI Base URL": "",
	"ComfyUI Base URL is required.": "",
	"Command": "Commando",
	"Confirm Password": "Bevestig Wachtwoord",
	"Connections": "Verbindingen",
	"Content": "Inhoud",
	"Context Length": "Context Lengte",
	"Continue Response": "",
	"Conversation Mode": "Gespreksmodus",
	"Copied shared chat URL to clipboard!": "",
	"Copy": "",
	"Copy last code block": "Kopieer laatste code blok",
	"Copy last response": "Kopieer laatste antwoord",
	"Copy Link": "",
	"Copying to clipboard was successful!": "Kopiëren naar klembord was succesvol!",
	"Create a concise, 3-5 word phrase as a header for the following query, strictly adhering to the 3-5 word limit and avoiding the use of the word 'title':": "Maak een beknopte, 3-5 woorden tellende zin als kop voor de volgende query, strikt aanhoudend aan de 3-5 woorden limiet en het vermijden van het gebruik van het woord 'titel':",
	"Create a modelfile": "Maak een modelfile",
	"Create Account": "Maak Account",
	"Create new key": "",
	"Create new secret key": "",
	"Created at": "Gemaakt op",
	"Created At": "",
	"Current Model": "Huidig Model",
	"Current Password": "Huidig Wachtwoord",
	"Custom": "Aangepast",
	"Customize Ollama models for a specific purpose": "Pas Ollama modellen aan voor een specifiek doel",
	"Dark": "Donker",
	"Dashboard": "",
	"Database": "Database",
	"DD/MM/YYYY HH:mm": "YYYY/MM/DD HH:mm",
	"December": "",
	"Default": "Standaard",
	"Default (Automatic1111)": "Standaard (Automatic1111)",
	"Default (SentenceTransformers)": "",
	"Default (Web API)": "Standaard (Web API)",
	"Default model updated": "Standaard model bijgewerkt",
	"Default Prompt Suggestions": "Standaard Prompt Suggesties",
	"Default User Role": "Standaard Gebruikersrol",
	"delete": "verwijderen",
	"Delete": "",
	"Delete a model": "Verwijder een model",
	"Delete chat": "Verwijder chat",
	"Delete Chat": "",
	"Delete Chats": "Verwijder Chats",
	"delete this link": "",
	"Delete User": "",
	"Deleted {{deleteModelTag}}": "{{deleteModelTag}} is verwijderd",
	"Deleted {{tagName}}": "",
	"Description": "Beschrijving",
	"Didn't fully follow instructions": "",
	"Disabled": "Uitgeschakeld",
	"Discover a modelfile": "Ontdek een modelfile",
	"Discover a prompt": "Ontdek een prompt",
	"Discover, download, and explore custom prompts": "Ontdek, download en verken aangepaste prompts",
	"Discover, download, and explore model presets": "Ontdek, download en verken model presets",
	"Display the username instead of You in the Chat": "Toon de gebruikersnaam in plaats van Jij in de Chat",
	"Document": "Document",
	"Document Settings": "Document Instellingen",
	"Documents": "Documenten",
	"does not make any external connections, and your data stays securely on your locally hosted server.": "maakt geen externe verbindingen, en je gegevens blijven veilig op je lokaal gehoste server.",
	"Don't Allow": "Niet Toestaan",
	"Don't have an account?": "Heb je geen account?",
	"Don't like the style": "",
	"Download": "",
	"Download canceled": "",
	"Download Database": "Download Database",
	"Drop any files here to add to the conversation": "Sleep bestanden hier om toe te voegen aan het gesprek",
	"e.g. '30s','10m'. Valid time units are 's', 'm', 'h'.": "bijv. '30s', '10m'. Geldige tijdseenheden zijn 's', 'm', 'h'.",
	"Edit": "",
	"Edit Doc": "Wijzig Doc",
	"Edit User": "Wijzig Gebruiker",
	"Email": "Email",
	"Embedding Model": "",
	"Embedding Model Engine": "",
	"Embedding model set to \"{{embedding_model}}\"": "",
	"Enable Chat History": "Schakel Chat Geschiedenis in",
	"Enable New Sign Ups": "Schakel Nieuwe Registraties in",
	"Enabled": "Ingeschakeld",
	"Ensure your CSV file includes 4 columns in this order: Name, Email, Password, Role.": "",
	"Enter {{role}} message here": "Voeg {{role}} bericht hier toe",
	"Enter Chunk Overlap": "Voeg Chunk Overlap toe",
	"Enter Chunk Size": "Voeg Chunk Size toe",
	"Enter Image Size (e.g. 512x512)": "Voeg afbeelding formaat toe (Bijv. 512x512)",
	"Enter language codes": "",
	"Enter LiteLLM API Base URL (litellm_params.api_base)": "Voeg LiteLLM API Base URL toe (litellm_params.api_base)",
	"Enter LiteLLM API Key (litellm_params.api_key)": "Voeg LiteLLM API Sleutel toe (litellm_params.api_key)",
	"Enter LiteLLM API RPM (litellm_params.rpm)": "Voeg LiteLLM API RPM toe (litellm_params.rpm)",
	"Enter LiteLLM Model (litellm_params.model)": "Voeg LiteLLM Model toe (litellm_params.model)",
	"Enter Max Tokens (litellm_params.max_tokens)": "Voeg maximum aantal tokens toe (litellm_params.max_tokens)",
	"Enter model tag (e.g. {{modelTag}})": "Voeg model tag toe (Bijv. {{modelTag}})",
	"Enter Number of Steps (e.g. 50)": "Voeg aantal stappen toe (Bijv. 50)",
	"Enter Score": "",
	"Enter stop sequence": "Zet stop sequentie",
	"Enter Top K": "Voeg Top K toe",
	"Enter URL (e.g. http://127.0.0.1:7860/)": "Zet URL (Bijv. http://127.0.0.1:7860/)",
	"Enter URL (e.g. http://localhost:11434)": "",
	"Enter Your Email": "Voer je Email in",
	"Enter Your Full Name": "Voer je Volledige Naam in",
	"Enter Your Password": "Voer je Wachtwoord in",
	"Enter Your Role": "",
	"Experimental": "Experimenteel",
	"Export All Chats (All Users)": "Exporteer Alle Chats (Alle Gebruikers)",
	"Export Chats": "Exporteer Chats",
	"Export Documents Mapping": "Exporteer Documenten Mapping",
	"Export Modelfiles": "Exporteer Modelfiles",
	"Export Prompts": "Exporteer Prompts",
	"Failed to create API Key.": "",
	"Failed to read clipboard contents": "Kan klembord inhoud niet lezen",
	"February": "",
	"Feel free to add specific details": "",
	"File Mode": "Bestandsmodus",
	"File not found.": "Bestand niet gevonden.",
	"Fingerprint spoofing detected: Unable to use initials as avatar. Defaulting to default profile image.": "",
	"Focus chat input": "Focus chat input",
	"Followed instructions perfectly": "",
	"Format your variables using square brackets like this:": "Formatteer je variabelen met vierkante haken zoals dit:",
	"From (Base Model)": "Van (Basis Model)",
	"Fluidly stream large external response chunks": "Stream vloeiend grote externe responsbrokken",
	"Full Screen Mode": "Volledig Scherm Modus",
	"General": "Algemeen",
	"General Settings": "Algemene Instellingen",
	"Generation Info": "",
	"Good Response": "",
	"has no conversations.": "",
	"Hello, {{name}}": "Hallo, {{name}}",
	"Help": "",
	"Hide": "Verberg",
	"Hide Additional Params": "Verberg Extra Params",
	"How can I help you today?": "Hoe kan ik je vandaag helpen?",
	"Hybrid Search": "",
	"Image Generation (Experimental)": "Afbeelding Generatie (Experimenteel)",
	"Image Generation Engine": "Afbeelding Generatie Engine",
	"Image Settings": "Afbeelding Instellingen",
	"Images": "Afbeeldingen",
	"Import Chats": "Importeer Chats",
	"Import Documents Mapping": "Importeer Documenten Mapping",
	"Import Modelfiles": "Importeer Modelfiles",
	"Import Prompts": "Importeer Prompts",
	"Include `--api` flag when running stable-diffusion-webui": "Voeg `--api` vlag toe bij het uitvoeren van stable-diffusion-webui",
	"Input commands": "",
	"Interface": "Interface",
	"Invalid Tag": "",
	"January": "",
	"join our Discord for help.": "join onze Discord voor hulp.",
	"JSON": "JSON",
	"July": "",
	"June": "",
	"JWT Expiration": "JWT Expiration",
	"JWT Token": "JWT Token",
	"Keep Alive": "Houd Actief",
	"Keyboard shortcuts": "Toetsenbord snelkoppelingen",
	"Language": "Taal",
	"Last Active": "",
	"Light": "Licht",
	"OLED Dark": "OLED-donker",
	"Listening...": "Luisteren...",
	"LLMs can make mistakes. Verify important information.": "LLMs kunnen fouten maken. Verifieer belangrijke informatie.",
	"Made by OpenWebUI Community": "Gemaakt door OpenWebUI Community",
	"Make sure to enclose them with": "Zorg ervoor dat je ze omringt met",
	"Manage LiteLLM Models": "Beheer LiteLLM Modellen",
	"Manage Models": "Beheer Modellen",
	"Manage Ollama Models": "Beheer Ollama Modellen",
	"March": "",
	"Max Tokens": "Max Tokens",
	"Maximum of 3 models can be downloaded simultaneously. Please try again later.": "Maximaal 3 modellen kunnen tegelijkertijd worden gedownload. Probeer het later opnieuw.",
	"May": "",
	"Messages you send after creating your link won't be shared. Users with the URL will beable to view the shared chat.": "",
	"Minimum Score": "",
	"Mirostat": "Mirostat",
	"Mirostat Eta": "Mirostat Eta",
	"Mirostat Tau": "Mirostat Tau",
	"MMMM DD, YYYY": "MMMM DD, YYYY",
	"MMMM DD, YYYY HH:mm": "",
	"Model '{{modelName}}' has been successfully downloaded.": "Model '{{modelName}}' is succesvol gedownload.",
	"Model '{{modelTag}}' is already in queue for downloading.": "Model '{{modelTag}}' staat al in de wachtrij voor downloaden.",
	"Model {{modelId}} not found": "Model {{modelId}} niet gevonden",
	"Model {{modelName}} already exists.": "Model {{modelName}} bestaat al.",
	"Model filesystem path detected. Model shortname is required for update, cannot continue.": "",
	"Model Name": "Model Naam",
	"Model not selected": "Model niet geselecteerd",
	"Model Tag Name": "Model Tag Naam",
	"Model Whitelisting": "Model Whitelisting",
	"Model(s) Whitelisted": "Model(len) zijn ge-whitelist",
	"Modelfile": "Modelfile",
	"Modelfile Advanced Settings": "Modelfile Geavanceerde Instellingen",
	"Modelfile Content": "Modelfile Inhoud",
	"Modelfiles": "Modelfiles",
	"Models": "Modellen",
	"More": "",
	"My Documents": "Mijn Documenten",
	"My Modelfiles": "Mijn Modelfiles",
	"My Prompts": "Mijn Prompts",
	"Name": "Naam",
	"Name Tag": "Naam Tag",
	"Name your modelfile": "Benoem je modelfile",
	"New Chat": "Nieuwe Chat",
	"New Password": "Nieuw Wachtwoord",
	"No results found": "",
	"No source available": "",
	"Not factually correct": "",
	"Not sure what to add?": "Niet zeker wat toe te voegen?",
	"Not sure what to write? Switch to": "Niet zeker wat te schrijven? Schakel over naar",
	"Note: If you set a minimum score, the search will only return documents with a score greater than or equal to the minimum score.": "",
	"Notifications": "Desktop Notificaties",
	"November": "",
	"October": "",
	"Off": "Uit",
	"Okay, Let's Go!": "Okay, Laten we gaan!",
	"Ollama": "",
	"Ollama Base URL": "Ollama Basis URL",
	"Ollama Version": "Ollama Versie",
	"On": "Aan",
	"Only": "Alleen",
	"Only alphanumeric characters and hyphens are allowed in the command string.": "Alleen alfanumerieke karakters en streepjes zijn toegestaan in de commando string.",
	"Oops! Hold tight! Your files are still in the processing oven. We're cooking them up to perfection. Please be patient and we'll let you know once they're ready.": "Oops! Houd vast! Je bestanden zijn nog steeds in de verwerkingsoven. We zijn ze aan het bereiden tot perfectie. Wees geduldig en we laten je weten wanneer ze klaar zijn.",
	"Oops! Looks like the URL is invalid. Please double-check and try again.": "Oops! Het lijkt erop dat de URL ongeldig is. Controleer het nogmaals en probeer opnieuw.",
	"Oops! You're using an unsupported method (frontend only). Please serve the WebUI from the backend.": "Oops! Je gebruikt een niet-ondersteunde methode (alleen frontend). Serveer de WebUI vanuit de backend.",
	"Open": "Open",
	"Open AI": "Open AI",
	"Open AI (Dall-E)": "Open AI (Dall-E)",
	"Open new chat": "Open nieuwe chat",
	"OpenAI": "",
	"OpenAI API": "OpenAI API",
	"OpenAI API Config": "",
	"OpenAI API Key is required.": "OpenAI API Sleutel is verplicht",
	"OpenAI URL/Key required.": "",
	"or": "of",
	"Other": "",
	"Overview": "",
	"Parameters": "Parameters",
	"Password": "Wachtwoord",
	"PDF document (.pdf)": "",
	"PDF Extract Images (OCR)": "PDF Extract Afbeeldingen (OCR)",
	"pending": "wachtend",
	"Permission denied when accessing microphone: {{error}}": "Toestemming geweigerd bij toegang tot microfoon: {{error}}",
	"Plain text (.txt)": "",
	"Playground": "Speeltuin",
	"Positive attitude": "",
	"Previous 30 days": "",
	"Previous 7 days": "",
	"Profile Image": "",
	"Prompt": "",
	"Prompt (e.g. Tell me a fun fact about the Roman Empire)": "",
	"Prompt Content": "Prompt Inhoud",
	"Prompt suggestions": "Prompt suggesties",
	"Prompts": "Prompts",
	"Pull \"{{searchValue}}\" from Ollama.com": "",
	"Pull a model from Ollama.com": "Haal een model van Ollama.com",
	"Pull Progress": "Haal Voortgang op",
	"Query Params": "Query Params",
	"RAG Template": "RAG Template",
	"Raw Format": "Raw Formaat",
	"Read Aloud": "",
	"Record voice": "Neem stem op",
	"Redirecting you to OpenWebUI Community": "Je wordt doorgestuurd naar OpenWebUI Community",
	"Refused when it shouldn't have": "",
	"Regenerate": "",
	"Release Notes": "Release Notes",
	"Remove": "",
	"Remove Model": "",
	"Rename": "",
	"Repeat Last N": "Herhaal Laatste N",
	"Repeat Penalty": "Herhaal Straf",
	"Request Mode": "Request Modus",
	"Reranking Model": "",
	"Reranking model disabled": "",
	"Reranking model set to \"{{reranking_model}}\"": "",
	"Reset Vector Storage": "Reset Vector Opslag",
	"Response AutoCopy to Clipboard": "Antwoord Automatisch Kopiëren naar Klembord",
	"Role": "Rol",
	"Rosé Pine": "Rosé Pine",
	"Rosé Pine Dawn": "Rosé Pine Dawn",
	"Save": "Opslaan",
	"Save & Create": "Opslaan & Creëren",
	"Save & Submit": "Opslaan & Verzenden",
	"Save & Update": "Opslaan & Bijwerken",
	"Saving chat logs directly to your browser's storage is no longer supported. Please take a moment to download and delete your chat logs by clicking the button below. Don't worry, you can easily re-import your chat logs to the backend through": "Chat logs direct opslaan in de opslag van je browser wordt niet langer ondersteund. Neem even de tijd om je chat logs te downloaden en te verwijderen door op de knop hieronder te klikken. Maak je geen zorgen, je kunt je chat logs eenvoudig opnieuw importeren naar de backend via",
	"Scan": "Scan",
	"Scan complete!": "Scan voltooid!",
	"Scan for documents from {{path}}": "Scan voor documenten van {{path}}",
	"Search": "Zoeken",
	"Search a model": "",
	"Search Documents": "Zoek Documenten",
	"Search Prompts": "Zoek Prompts",
	"See readme.md for instructions": "Zie readme.md voor instructies",
	"See what's new": "Zie wat er nieuw is",
	"Seed": "Seed",
	"Select a mode": "Selecteer een modus",
	"Select a model": "Selecteer een model",
	"Select an Ollama instance": "Selecteer een Ollama instantie",
	"Select model": "",
	"Send a Message": "Stuur een Bericht",
	"Send message": "Stuur bericht",
	"September": "",
	"Server connection verified": "Server verbinding geverifieerd",
	"Set as default": "Stel in als standaard",
	"Set Default Model": "Stel Standaard Model in",
	"Set embedding model (e.g. {{model}})": "",
	"Set Image Size": "Stel Afbeelding Grootte in",
	"Set Model": "Stel die model op",
	"Set reranking model (e.g. {{model}})": "",
	"Set Steps": "Stel Stappen in",
	"Set Title Auto-Generation Model": "Stel Titel Auto-Generatie Model in",
	"Set Voice": "Stel Stem in",
	"Set Model": "Stel die model op",
	"Settings": "Instellingen",
	"Settings saved successfully!": "Instellingen succesvol opgeslagen!",
	"Share": "",
	"Share Chat": "",
	"Share to OpenWebUI Community": "Deel naar OpenWebUI Community",
	"short-summary": "korte-samenvatting",
	"Show": "Toon",
	"Show Additional Params": "Toon Extra Params",
	"Show shortcuts": "Toon snelkoppelingen",
	"Showcased creativity": "",
	"sidebar": "sidebar",
	"Sign in": "Inloggen",
	"Sign Out": "Uitloggen",
	"Sign up": "Registreren",
	"Signing in": "",
	"Source": "",
	"Speech recognition error: {{error}}": "Spraakherkenning fout: {{error}}",
	"Speech-to-Text Engine": "Spraak-naar-tekst Engine",
	"SpeechRecognition API is not supported in this browser.": "SpeechRecognition API wordt niet ondersteund in deze browser.",
	"Stop Sequence": "Stop Sequentie",
	"STT Settings": "STT Instellingen",
	"Submit": "Verzenden",
	"Subtitle (e.g. about the Roman Empire)": "",
	"Success": "Succes",
	"Successfully updated.": "Succesvol bijgewerkt.",
	"Suggested": "",
	"Sync All": "Synchroniseer Alles",
	"System": "Systeem",
	"System Prompt": "Systeem Prompt",
	"Tags": "Tags",
	"Tell us more:": "",
	"Temperature": "Temperatuur",
	"Template": "Template",
	"Text Completion": "Tekst Aanvulling",
	"Text-to-Speech Engine": "Tekst-naar-Spraak Engine",
	"Tfs Z": "Tfs Z",
	"Thanks for your feedback!": "",
	"The score should be a value between 0.0 (0%) and 1.0 (100%).": "",
	"Theme": "Thema",
	"This ensures that your valuable conversations are securely saved to your backend database. Thank you!": "Dit zorgt ervoor dat je waardevolle gesprekken veilig worden opgeslagen in je backend database. Dank je wel!",
	"This setting does not sync across browsers or devices.": "Deze instelling wordt niet gesynchroniseerd tussen browsers of apparaten.",
	"Thorough explanation": "",
	"Tip: Update multiple variable slots consecutively by pressing the tab key in the chat input after each replacement.": "Tip: Werk meerdere variabele slots achtereenvolgens bij door op de tab-toets te drukken in de chat input na elke vervanging.",
	"Title": "Titel",
	"Title (e.g. Tell me a fun fact)": "",
	"Title Auto-Generation": "Titel Auto-Generatie",
	"Title cannot be an empty string.": "",
	"Title Generation Prompt": "Titel Generatie Prompt",
	"to": "naar",
	"To access the available model names for downloading,": "Om de beschikbare modelnamen voor downloaden te openen,",
	"To access the GGUF models available for downloading,": "Om toegang te krijgen tot de GGUF modellen die beschikbaar zijn voor downloaden,",
	"to chat input.": "naar chat input.",
	"Today": "",
	"Toggle settings": "Wissel instellingen",
	"Toggle sidebar": "Wissel sidebar",
	"Top K": "Top K",
	"Top P": "Top P",
	"Trouble accessing Ollama?": "Problemen met toegang tot Ollama?",
	"TTS Settings": "TTS instellingen",
	"Type Hugging Face Resolve (Download) URL": "Type Hugging Face Resolve (Download) URL",
	"Uh-oh! There was an issue connecting to {{provider}}.": "Uh-oh! Er was een probleem met verbinden met {{provider}}.",
	"Unknown File Type '{{file_type}}', but accepting and treating as plain text": "Onbekend Bestandstype '{{file_type}}', maar accepteren en behandelen als platte tekst",
	"Update and Copy Link": "",
	"Update password": "Wijzig wachtwoord",
	"Upload a GGUF model": "Upload een GGUF model",
	"Upload files": "Upload bestanden",
	"Upload Progress": "Upload Voortgang",
	"URL Mode": "URL Modus",
	"Use '#' in the prompt input to load and select your documents.": "Gebruik '#' in de prompt input om je documenten te laden en te selecteren.",
	"Use Gravatar": "Gebruik Gravatar",
	"Use Initials": "",
	"user": "user",
	"User Permissions": "Gebruikers Rechten",
	"Users": "Gebruikers",
	"Utilize": "Utilize",
	"Valid time units:": "Geldige tijdseenheden:",
	"variable": "variabele",
	"variable to have them replaced with clipboard content.": "variabele om ze te laten vervangen door klembord inhoud.",
	"Version": "Versie",
	"Warning: If you update or change your embedding model, you will need to re-import all documents.": "",
	"Web": "Web",
	"Web Loader Settings": "",
	"Web Params": "",
	"Webhook URL": "",
	"WebUI Add-ons": "WebUI Add-ons",
	"WebUI Settings": "WebUI Instellingen",
	"WebUI will make requests to": "WebUI zal verzoeken doen naar",
	"What’s New in": "Wat is nieuw in",
	"When history is turned off, new chats on this browser won't appear in your history on any of your devices.": "Wanneer geschiedenis is uitgeschakeld, zullen nieuwe chats op deze browser niet verschijnen in je geschiedenis op een van je apparaten.",
	"Whisper (Local)": "Fluister (Lokaal)",
	"Write a prompt suggestion (e.g. Who are you?)": "Schrijf een prompt suggestie (bijv. Wie ben je?)",
	"Write a summary in 50 words that summarizes [topic or keyword].": "Schrijf een samenvatting in 50 woorden die [onderwerp of trefwoord] samenvat.",
	"Yesterday": "",
	"You": "Jij",
	"You have no archived conversations.": "",
	"You have shared this chat": "",
	"You're a helpful assistant.": "Jij bent een behulpzame assistent.",
	"You're now logged in.": "Je bent nu ingelogd.",
	"Youtube": "",
<<<<<<< HEAD
	"Model Status": "Model Status"
=======
	"Youtube Loader Settings": ""
>>>>>>> 90503be2
}<|MERGE_RESOLUTION|>--- conflicted
+++ resolved
@@ -387,7 +387,6 @@
 	"Set Default Model": "Stel Standaard Model in",
 	"Set embedding model (e.g. {{model}})": "",
 	"Set Image Size": "Stel Afbeelding Grootte in",
-	"Set Model": "Stel die model op",
 	"Set reranking model (e.g. {{model}})": "",
 	"Set Steps": "Stel Stappen in",
 	"Set Title Auto-Generation Model": "Stel Titel Auto-Generatie Model in",
@@ -492,9 +491,6 @@
 	"You're a helpful assistant.": "Jij bent een behulpzame assistent.",
 	"You're now logged in.": "Je bent nu ingelogd.",
 	"Youtube": "",
-<<<<<<< HEAD
-	"Model Status": "Model Status"
-=======
+	"Model Status": "Model Status",
 	"Youtube Loader Settings": ""
->>>>>>> 90503be2
 }